name: pyleo
channels:
  - conda-forge
  - defaults
dependencies:
  - cartopy=0.21.0
  - jupyter
  - xarray=2022.6.0
  - netCDF4=1.5.8
  - Bottleneck=1.3.4
  - dask=2022.8.0
  - climlab=0.7.13
  - numpy=1.22.0
  - pip
  - python=3.10
  - libstdcxx-ng=12.1.0
  - pytest
  - pip:
<<<<<<< HEAD
    - pangaeapy
    - pyleoclim==0.9.1
=======
    - git+https://github.com/LinkedEarth/Pyleoclim_util.git@Development
>>>>>>> 82c6c124
<|MERGE_RESOLUTION|>--- conflicted
+++ resolved
@@ -16,9 +16,5 @@
   - libstdcxx-ng=12.1.0
   - pytest
   - pip:
-<<<<<<< HEAD
     - pangaeapy
-    - pyleoclim==0.9.1
-=======
-    - git+https://github.com/LinkedEarth/Pyleoclim_util.git@Development
->>>>>>> 82c6c124
+    - git+https://github.com/LinkedEarth/Pyleoclim_util.git@master