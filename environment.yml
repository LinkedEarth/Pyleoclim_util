name: pyleo
channels:
  - conda-forge
  - defaults
dependencies:
  - cartopy=0.20.2
  - jupyter=1.0.0
<<<<<<< HEAD
  - xarray=0.19.0
  - netCDF4=1.5.7
  - Bottleneck=1.3.2
  - dask=2022.4.0
  - climlab=0.7.12
  - dask-gateway=2022.6.1
  - pip
  - python=3.9.7
  - libstdcxx-ng=12.1.0
=======
  - xarray=0.20.1
  - netCDF4=1.5.8
  - Bottleneck=1.3.4
  - dask=2022.8.0
  - climlab=0.7.13
  - pip
  - python=3.9.13
>>>>>>> 8217daee
  - pip:
    - pyleoclim==0.8.1<|MERGE_RESOLUTION|>--- conflicted
+++ resolved
@@ -5,17 +5,6 @@
 dependencies:
   - cartopy=0.20.2
   - jupyter=1.0.0
-<<<<<<< HEAD
-  - xarray=0.19.0
-  - netCDF4=1.5.7
-  - Bottleneck=1.3.2
-  - dask=2022.4.0
-  - climlab=0.7.12
-  - dask-gateway=2022.6.1
-  - pip
-  - python=3.9.7
-  - libstdcxx-ng=12.1.0
-=======
   - xarray=0.20.1
   - netCDF4=1.5.8
   - Bottleneck=1.3.4
@@ -23,6 +12,5 @@
   - climlab=0.7.13
   - pip
   - python=3.9.13
->>>>>>> 8217daee
   - pip:
     - pyleoclim==0.8.1