--- conflicted
+++ resolved
@@ -45,7 +45,6 @@
         
     return pyleo.MultipleGeoSeries(ts_list, label='Multiple Pink GeoSeries')
 
-<<<<<<< HEAD
 class TestUIGeoSeriesInit:
     ''' Test for GeoSeries instantiation '''
     
@@ -87,10 +86,7 @@
             print(ts2.value)
             assert ~np.isnan(ts2.value[0])
 
-
-=======
 @pytest.mark.xfail   # will fail until pandas is fixed
->>>>>>> 3080ce31
 class TestUIGeoSeriesResample():
     ''' test GeoSeries.Resample()
     '''
