--- conflicted
+++ resolved
@@ -558,8 +558,6 @@
         assert ms.series_list[1].equals(ts2) == (True, True)
         assert ms.series_list[2].equals(ts3) == (True, True)
 
-<<<<<<< HEAD
-
     def test_sub(self):
         ts1 = pyleo.Series(time=np.array([1, 2, 4]), value=np.array([7, 4, 9]), time_unit='years CE', label='foo')
         ts2 = pyleo.Series(time=np.array([1, 3, 4]), value=np.array([7, 8, 1]), time_unit='years CE', label='bar')
@@ -577,7 +575,7 @@
         ms_from_constructor = pyleo.MultipleSeries([ts1, ts2, ts3])
         for i, _ in enumerate(ms_from_constructor.series_list):
             assert ms_from_constructor.series_list[i].equals(ms_from_overloads.series_list[i]) == (True, True)
-=======
+
     def test_add_other_multiple_series(self):
         ts1 = pyleo.Series(time=np.array([1, 2, 4]), value=np.array([7, 4, 9]), time_unit='years CE', label='sound')
         ts2 = pyleo.Series(time=np.array([1, 3, 4]), value=np.array([7, 8, 1]), time_unit='years CE', label='the')
@@ -597,5 +595,4 @@
         ts1 = pyleo.Series(time=np.array([1, 2, 4]), value=np.array([7, 4, 9]), time_unit='years CE', label='sound')
         ms = pyleo.MultipleSeries([ts1])
         with pytest.raises(ValueError, match='Given series is identical to existing series'):
-            ms + ts1
->>>>>>> 2d0e31a7
+            ms + ts1