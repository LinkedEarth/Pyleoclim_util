--- conflicted
+++ resolved
@@ -20,7 +20,6 @@
     return df
 
 @pytest.fixture
-<<<<<<< HEAD
 def metadata():
     return {'time_unit': 'years CE',
         'time_name': 'Time',
@@ -33,12 +32,12 @@
         'importedFrom': None,
         'log': ({0: 'clean_ts', 'applied': True, 'verbose': False},)
     }
-=======
+
+@pytest.fixture
 def unevenly_spaced_series():
     """Pyleoclim series with unevenly spaced time axis"""
     length = 10
     t = np.linspace(1,length,length) ** 2
     v = np.ones(length)
     series = pyleo.Series(t,v)
-    return series
->>>>>>> f1430bdb
+    return series