--- conflicted
+++ resolved
@@ -1204,10 +1204,5 @@
         soi_pd.index = soi_pd.index + pd.DateOffset(1)
         soi2 = pyleo.Series.from_pandas(soi_pd, soi.metadata)
         same_data, _ = soi.equals(soi2, index_tol= 1.1*86400)
-<<<<<<< HEAD
-
         assert same_data
-        
-=======
-        assert same_data
->>>>>>> 947e1333
+        