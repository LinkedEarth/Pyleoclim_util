--- conflicted
+++ resolved
@@ -3434,13 +3434,7 @@
             data = pyleo.Lipd(usr_path = url)
             tslist = data.to_LipdSeriesList()
             tslist = tslist[2:] # drop the first two series which only concerns age and depth
-<<<<<<< HEAD
-            # for item in tslist:
-            #    mslist.append(pyleo.Series(time = item['age'], value = item['paleoData_values']))
-            # ms = pyleo.MultipleSeries(mslist)
-=======
             ms = pyleo.MultipleSeries(tslist)
->>>>>>> 8646896c
 
             # msc = ms.common_time()
 
