''' The application interface for the users

@author: fengzhu

Created on Jan 31, 2020
'''
from ..utils import tsutils, plotting, mapping, lipdutils, tsmodel
from ..utils import wavelet as waveutils
from ..utils import spectral as specutils
from ..utils import correlation as corrutils
from ..utils import causality as causalutils
from ..utils import decomposition
from ..utils import filter as filterutils

#from textwrap import dedent

import seaborn as sns
import matplotlib.pyplot as plt
import numpy as np
import pandas as pd
from tabulate import tabulate
from collections import namedtuple
from copy import deepcopy

from matplotlib.ticker import ScalarFormatter, FormatStrFormatter, MaxNLocator
import matplotlib.transforms as transforms
from matplotlib import cm
from matplotlib import gridspec
import matplotlib as mpl
#from matplotlib.colors import BoundaryNorm, Normalize

import cartopy.crs as ccrs
import cartopy.feature as cfeature


from tqdm import tqdm
from scipy.stats.mstats import mquantiles
<<<<<<< HEAD
from statsmodels.tsa.arima_process import arma_generate_sample
=======
from scipy import stats
>>>>>>> db2752c1
import warnings
import os

import lipd as lpd


def dict2namedtuple(d):
    ''' Convert a dictionary to a namedtuple
    '''
    tupletype = namedtuple('tupletype', sorted(d))
    return tupletype(**d)

def infer_period_unit_from_time_unit(time_unit):
    ''' infer a period unit based on the given time unit

    '''
    if time_unit is None:
        period_unit = None
    else:
        unit_group = lipdutils.timeUnitsCheck(time_unit)
        if unit_group != 'unknown':
            if unit_group == 'kage_units':
                period_unit = 'kyrs'
            else:
                period_unit = 'yrs'
        else:
            if time_unit[-1] == 's':
                period_unit = time_unit
            else:
                period_unit = f'{time_unit}s'

    return period_unit

def gen_ts(model, nt=1000, settings=None):
    ''' Generate pyleoclim.Series with timeseries models

    Parameters
    ----------

    model : str, {'colored_noise', 'colored_noise_2regimes', 'ar1'}
        the timeseries model to use
        - colored_noise : colored noise with one scaling slope
        - colored_noise_2regimes : colored noise with two regimes of two different scaling slopes
        - ar1 : AR(1) series

    settings : dict
        the keyward arguments for the specified timeseries model

    Return
    ------

    ts : `pyleoclim.Series`

    See also
    --------

    pyleoclim.utils.tsmodel.colored_noise : generate a colored noise timeseries
    pyleoclim.utils.tsmodel.colored_noise_2regime : generate a colored noise timeseries with two regimes
    pyleoclim.utils.tsmodel.ar1_model : generate an AR(1) series

    '''
    settings = {} if settings is None else settings.copy()
    t = np.arange(nt)
    tsm = {
        'colored_noise': tsmodel.colored_noise,
        'colored_noise_2regimes': tsmodel.colored_noise_2regimes,
        'ar1': tsmodel.gen_ar1_evenly,
    }

    tsm_args = {}
    tsm_args['colored_noise'] = {'alpha': 1}
    tsm_args['colored_noise_2regimes'] = {'alpha1': 1/2, 'alpha2': 2, 'f_break': 1/20}
    tsm_args['ar1'] = {'g': 0.5}
    tsm_args[model].update(settings)

    v = tsm[model](t=t, **tsm_args[model])
    ts = Series(time=t, value=v)
    return ts


class Series:
    ''' pyleoSeries object

    The Series class is, at its heart, a simple structure containing two arrays y and t of equal length, and some
    metadata allowing to interpret and plot the series. It is similar to a pandas Series, but the concept
    was extended because pandas does not yet support geologic time.

    Parameters
    ----------

    time : list or numpy.array
        independent variable (t)

    value : list of numpy.array
        values of the dependent variable (y)

    time_unit : string
        Units for the time vector (e.g., 'years').
        Default is 'years'

    time_name : string
        Name of the time vector (e.g., 'Time','Age').
        Default is None. This is used to label the time axis on plots

    value_name : string
        Name of the value vector (e.g., 'temperature')
        Default is None

    value_unit : string
        Units for the value vector (e.g., 'deg C')
        Default is None

    label : string
        Name of the time series (e.g., 'Nino 3.4')
        Default is None

    clean_ts : boolean flag
        set to True to remove the NaNs and make time axis strictly prograde with duplicated timestamps reduced by averaging the values
        Default is True

    verbose : bool
        If True, will print warning messages if there is any

    Examples
    --------

    In this example, we import the Southern Oscillation Index (SOI) into a pandas dataframe and create a pyleoSeries object.

    .. ipython:: python
        :okwarning:

        import pyleoclim as pyleo
        import pandas as pd
        data=pd.read_csv(
            'https://raw.githubusercontent.com/LinkedEarth/Pyleoclim_util/Development/example_data/soi_data.csv',
            skiprows=0, header=1
        )
        time=data.iloc[:,1]
        value=data.iloc[:,2]
        ts=pyleo.Series(
            time=time, value=value,
            time_name='Year (CE)', value_name='SOI', label='Southern Oscillation Index'
        )
        ts
        ts.__dict__.keys()
    '''

    def __init__(self, time, value, time_name=None, time_unit=None, value_name=None, value_unit=None, label=None, clean_ts=True, verbose=False):

        if clean_ts==True:
            value, time = tsutils.clean_ts(np.array(value), np.array(time), verbose=verbose)

        self.time = time
        self.value = value
        self.time_name = time_name
        self.time_unit = time_unit
        self.value_name = value_name
        self.value_unit = value_unit
        self.label = label

    def convert_time_unit(self, time_unit='years'):
        ''' Convert the time unit of the Series object

        Parameters
        ----------

        time_unit : str
            the target time unit, possible input:
            {
                'year', 'years', 'yr', 'yrs',
                'y BP', 'yr BP', 'yrs BP', 'year BP', 'years BP',
                'ky BP', 'kyr BP', 'kyrs BP', 'ka BP', 'ka',
                'my BP', 'myr BP', 'myrs BP', 'ma BP', 'ma',
            }

        Examples
        --------
        .. ipython:: python
            :okwarning:

            import pyleoclim as pyleo
            import pandas as pd
            data = pd.read_csv(
                'https://raw.githubusercontent.com/LinkedEarth/Pyleoclim_util/Development/example_data/soi_data.csv',
                skiprows=0, header=1
            )
            time = data.iloc[:,1]
            value = data.iloc[:,2]
            ts = pyleo.Series(time=time, value=value, time_unit='years')
            new_ts = ts.convert_time_unit(time_unit='yrs BP')
            print('Original timeseries:')
            print('time unit:', ts.time_unit)
            print('time:', ts.time)
            print()
            print('Converted timeseries:')
            print('time unit:', new_ts.time_unit)
            print('time:', new_ts.time)
        '''

        new_ts = self.copy()
        if time_unit is not None:
            tu = time_unit.lower()
            if tu.find('ky')>=0 or tu.find('ka')>=0:
                time_unit_label = 'ky BP'
            elif tu.find('my')>=0 or tu.find('ma')>=0:
                time_unit_label = 'my BP'
            elif tu.find('y bp')>=0 or tu.find('yr bp')>=0 or tu.find('yrs bp')>=0 or tu.find('year bp')>=0 or tu.find('years bp')>=0:
                time_unit_label = 'yrs BP'
            elif tu.find('yr')>=0 or tu.find('year')>=0 or tu.find('yrs')>=0 or tu.find('years')>=0:
                time_unit_label = 'yrs'
            else:
                raise ValueError(f"Input time_unit={time_unit} is not supported. Supported input: 'year', 'years', 'yr', 'yrs', 'y BP', 'yr BP', 'yrs BP', 'year BP', 'years BP', 'ky BP', 'kyr BP', 'kyrs BP', 'ka BP', 'my BP', 'myr BP', 'myrs BP', 'ma BP'.")
        else:
            return new_ts

        def convert_to_years():
            def prograde_time(time, time_datum, time_exponent):
                new_time = (time_datum + time)*10**(time_exponent)
                return new_time

            def retrograde_time(time, time_datum, time_exponent):
                new_time = (time_datum - time)*10**(time_exponent)
                return new_time

            convert_func = {
                'prograde': prograde_time,
                'retrograde': retrograde_time,
            }
            if self.time_unit is not None:
                tu = self.time_unit.lower()
                if tu.find('ky')>=0 or tu.find('ka')>=0:
                    time_dir = 'retrograde'
                    time_datum = 1950/1e3
                    time_exponent = 3
                    time_unit_label = 'ky BP'
                elif tu.find('my')>=0 or tu.find('ma')>=0:
                    time_dir = 'retrograde'
                    time_datum = 1950/1e6
                    time_exponent = 6
                elif tu.find('y bp')>=0 or tu.find('yr bp')>=0 or tu.find('yrs bp')>=0 or tu.find('year bp')>=0 or tu.find('years bp')>=0:
                    time_dir ='retrograde'
                    time_datum = 1950
                    time_exponent = 0
                else:
                    time_dir ='prograde'
                    time_datum = 0
                    time_exponent = 0

                new_time = convert_func[time_dir](self.time, time_datum, time_exponent)
            else:
                new_time = None

            return new_time

        def convert_to_bp():
            time_yrs = convert_to_years()
            time_bp = 1950 - time_yrs
            return time_bp

        def convert_to_ka():
            time_bp = convert_to_bp()
            time_ka = time_bp / 1e3
            return time_ka

        def convert_to_ma():
            time_bp = convert_to_bp()
            time_ma = time_bp / 1e6
            return time_ma

        convert_to = {
            'yrs': convert_to_years(),
            'yrs BP': convert_to_bp(),
            'ky BP': convert_to_ka(),
            'my BP': convert_to_ma(),
        }

        new_time = convert_to[time_unit_label]

        dt = np.diff(new_time)
        if any(dt<=0):
            new_value, new_time = tsutils.sort_ts(self.value, new_time)
        else:
            new_value = self.copy().value

        new_ts.time = new_time
        new_ts.value = new_value
        new_ts.time_unit = time_unit

        return new_ts

    def make_labels(self):
        '''
        Initialization of labels

        Returns
        -------
        time_header : str
            Label for the time axis
        value_header : str
            Label for the value axis

        '''
        if self.time_name is not None:
            time_name_str = self.time_name
        else:
            time_name_str = 'time'

        if self.value_name is not None:
            value_name_str = self.value_name
        else:
            value_name_str = 'value'

        if self.value_unit is not None:
            value_header = f'{value_name_str} [{self.value_unit}]'
        else:
            value_header = f'{value_name_str}'

        if self.time_unit is not None:
            time_header = f'{time_name_str} [{self.time_unit}]'
        else:
            time_header = f'{time_name_str}'

        return time_header, value_header

    def __str__(self):
        '''
        Prints out the series in a table format and length of the series

        Returns
        -------
        str
            length of the timeseries.

        '''
        time_label, value_label = self.make_labels()

        table = {
            time_label: self.time,
            value_label: self.value,
        }

        msg = print(tabulate(table, headers='keys'))
        return f'Length: {np.size(self.time)}'

    def stats(self):
        """ Compute basic statistics for the time series

        Computes the mean, median, min, max, standard deviation, and interquartile range of a numpy array y, ignoring NaNs.

        Returns
        -------

        res : dictionary
            Contains the mean, median, minimum value, maximum value, standard
            deviation, and interquartile range for the Series.

        Examples
        --------

        Compute basic statistics for the SOI series

        .. ipython:: python
            :okwarning:

            import pyleoclim as pyleo
            import pandas as pd
            data=pd.read_csv('https://raw.githubusercontent.com/LinkedEarth/Pyleoclim_util/Development/example_data/soi_data.csv',skiprows=0,header=1)
            time=data.iloc[:,1]
            value=data.iloc[:,2]
            ts=pyleo.Series(time=time,value=value,time_name='Year C.E', value_name='SOI', label='SOI')
            ts.stats()
        """
        mean, median, min_, max_, std, IQR = tsutils.simple_stats(self.value)
        res={'mean':mean,
             'median':median,
             'min':min_,
             'max':max_,
             'std':std,
             'IQR': IQR}
        return res

    def plot(self, figsize=[10, 4],
             marker=None, markersize=None, color=None,
             linestyle=None, linewidth=None, xlim=None, ylim=None,
             label=None, xlabel=None, ylabel=None, title=None, zorder=None,
             legend=True, plot_kwargs=None, lgd_kwargs=None, alpha=None,
             savefig_settings=None, ax=None, mute=False, invert_xaxis=False):
        ''' Plot the timeseries

        Parameters
        ----------

        figsize : list
            a list of two integers indicating the figure size

        marker : str
            e.g., 'o' for dots
            See [matplotlib.markers](https://matplotlib.org/3.1.3/api/markers_api.html) for details

        markersize : float
            the size of the marker

        color : str, list
            the color for the line plot
            e.g., 'r' for red
            See [matplotlib colors] (https://matplotlib.org/3.2.1/tutorials/colors/colors.html) for details

        linestyle : str
            e.g., '--' for dashed line
            See [matplotlib.linestyles](https://matplotlib.org/3.1.0/gallery/lines_bars_and_markers/linestyles.html) for details

        linewidth : float
            the width of the line

        label : str
            the label for the line

        xlabel : str
            the label for the x-axis

        ylabel : str
            the label for the y-axis

        title : str
            the title for the figure

        zorder : int
            The default drawing order for all lines on the plot

        legend : {True, False}
            plot legend or not

        invert_xaxis : bool, optional
            if True, the x-axis of the plot will be inverted

        plot_kwargs : dict
            the dictionary of keyword arguments for ax.plot()
            See [matplotlib.pyplot.plot](https://matplotlib.org/3.1.3/api/_as_gen/matplotlib.pyplot.plot.html) for details

        lgd_kwargs : dict
            the dictionary of keyword arguments for ax.legend()
            See [matplotlib.pyplot.legend](https://matplotlib.org/3.1.3/api/_as_gen/matplotlib.pyplot.legend.html) for details

        alpha : float
            Transparency setting

        savefig_settings : dict
            the dictionary of arguments for plt.savefig(); some notes below:
            - "path" must be specified; it can be any existed or non-existed path,
              with or without a suffix; if the suffix is not given in "path", it will follow "format"
            - "format" can be one of {"pdf", "eps", "png", "ps"}

        ax : matplotlib.axis, optional
            the axis object from matplotlib
            See [matplotlib.axes](https://matplotlib.org/api/axes_api.html) for details.

        mute : {True,False}
            if True, the plot will not show;
            recommend to turn on when more modifications are going to be made on ax

        Returns
        -------

        fig : matplotlib.figure
            the figure object from matplotlib
            See [matplotlib.pyplot.figure](https://matplotlib.org/3.1.1/api/_as_gen/matplotlib.pyplot.figure.html) for details.

        ax : matplotlib.axis
            the axis object from matplotlib
            See [matplotlib.axes](https://matplotlib.org/api/axes_api.html) for details.

        Notes
        -----

        When `ax` is passed, the return will be `ax` only; otherwise, both `fig` and `ax` will be returned.

        See also
        --------

        pyleoclim.utils.plotting.savefig : saving figure in Pyleoclim

        Examples
        --------

        Plot the SOI record

            .. ipython:: python
                :okwarning:

                import pyleoclim as pyleo
                import pandas as pd
                data = pd.read_csv('https://raw.githubusercontent.com/LinkedEarth/Pyleoclim_util/Development/example_data/soi_data.csv',skiprows=0,header=1)
                time = data.iloc[:,1]
                value = data.iloc[:,2]
                ts = pyleo.Series(time=time,value=value,time_name='Year C.E', value_name='SOI', label='SOI')
                @savefig ts_plot.png
                fig, ax = ts.plot()
                pyleo.closefig(fig)

        Change the line color

            .. ipython:: python
                :okwarning:

                @savefig ts_plot2.png
                fig, ax = ts.plot(color='r')
                pyleo.closefig(fig)

        Save the figure. Two options available:
            * Within the plotting command
            * After the figure has been generated

            .. ipython:: python
                :okwarning:

                fig, ax = ts.plot(color='k', savefig_settings={'path': 'ts_plot3.png'})
                pyleo.savefig(fig,path='ts_plot3.png')
        '''
        # Turn the interactive mode off.
        plt.ioff()

        # generate default axis labels
        time_label, value_label = self.make_labels()

        if xlabel is None:
            xlabel = time_label

        if ylabel is None:
            ylabel = value_label

        plot_kwargs = {} if plot_kwargs is None else plot_kwargs.copy()

        if label is None:
            label = self.label

        if label is not None:
            plot_kwargs.update({'label': label})

        if marker is not None:
            plot_kwargs.update({'marker': marker})

        if markersize is not None:
            plot_kwargs.update({'markersize': markersize})

        if color is not None:
            plot_kwargs.update({'color': color})

        if linestyle is not None:
            plot_kwargs.update({'linestyle': linestyle})

        if linewidth is not None:
            plot_kwargs.update({'linewidth': linewidth})

        if alpha is not None:
            plot_kwargs.update({'alpha': alpha})

        if zorder is not None:
            plot_kwargs.update({'zorder': zorder})

        res = plotting.plot_xy(
            self.time, self.value,
            figsize=figsize, xlabel=xlabel, ylabel=ylabel,
            title=title, savefig_settings=savefig_settings,
            ax=ax, legend=legend, xlim=xlim, ylim=ylim,
            plot_kwargs=plot_kwargs, lgd_kwargs=lgd_kwargs,
            mute=mute, invert_xaxis=invert_xaxis,
        )

        return res

    def ssa(self, M=None, nMC=0, f=0.3, trunc = None, var_thresh=80):
        '''Singular Spectrum Analysis

        Nonparametric, orthogonal decomposition of timeseries into constituent oscillations.
        This implementation  uses the method of [1], with applications presented in [2].
        Optionally (MC>0), the significance of eigenvalues is assessed by Monte-Carlo simulations of an AR(1) model fit to X, using [3].
        The method expects regular spacing, but is tolerant to missing values, up to a fraction 0<f<1 (see [4]).

        Parameters
        ----------
        M : int, optional
            window size. The default is None (10% of the length of the series).
        MC : int, optional
            Number of iteration in the Monte-Carlo process. The default is 0.
        f : float, optional
            maximum allowable fraction of missing values. The default is 0.3.
        trunc : str
            if present, truncates the expansion to a level K < M owing to one of 3 criteria:
                (1) 'kaiser': variant of the Kaiser-Guttman rule, retaining eigenvalues larger than the median
                (2) 'mc-ssa': Monte-Carlo SSA (use modes above the 95% threshold)
                (3) 'var': first K modes that explain at least var_thresh % of the variance.
            Default is None, which bypasses truncation (K = M)

        var_thresh : float
            variance threshold for reconstruction (only impcatful if trunc is set to 'var')

        Returns
        -------
        res : dict
            Containing:

            - eigval : (M, 1) array of eigenvalue spectrum of length r, the number of SSA modes. As in Principal Component Analysis, eigenvaluesare closely related to the fraction of variance accounted for ("explained", a common but not-so-helpful term) by each mode.

            - eig_vec : is a matrix of the temporal eigenvectors (T-EOFs), i.e. the temporal patterns that explain most of the variations in the original series.

            - PC : (N - M + 1, M) array of principal components, i.e. the loadings that, convolved with the T-EOFs, produce the reconstructed components, or RCs

            - RC : (N,  M) array of reconstructed components, One can think of each RC as the contribution of each mode to the timeseries, weighted by their eigenvalue (loosely speaking, their "amplitude"). Summing over all columns of RC recovers the original series. (synthesis, the reciprocal operation of analysis).

            - eigval_q : (M, 2) array containing the 5% and 95% quantiles of the Monte-Carlo eigenvalue spectrum [ if MC >0 ]

        Examples
        --------

        SSA with SOI

        .. ipython:: python
            :okwarning:

            import pyleoclim as pyleo
            import pandas as pd
            data = pd.read_csv('https://raw.githubusercontent.com/LinkedEarth/Pyleoclim_util/Development/example_data/soi_data.csv',skiprows=0,header=1)
            time = data.iloc[:,1]
            value = data.iloc[:,2]
            ts = pyleo.Series(time=time, value=value, time_name='Year C.E', value_name='SOI', label='SOI')
            # plot
            @savefig ts_plot4.png
            fig, ax = ts.plot()
            pyleo.closefig(fig)

            # SSA
            nino_ssa = ts.ssa(M=60)

        Let us now see how to make use of all these arrays. The first step is too inspect the eigenvalue spectrum ("scree plot") to identify remarkable modes. Let us restrict ourselves to the first 40, so we can see something:

        .. ipython:: python
            :okwarning:

            import matplotlib.pyplot as plt
            import matplotlib.gridspec as gridspec
            import numpy as np

            d  = nino_ssa['eigvals'] # extract eigenvalue vector
            M  = len(d)  # infer window size
            de = d*np.sqrt(2/(M-1))
            var_pct = nino_ssa['pctvar'] # extract the fraction of variance attributable to each mode

            # plot eigenvalues
            r = 20
            rk = np.arange(0,r)+1
            fig, ax = plt.subplots()
            ax.errorbar(rk,d[:r],yerr=de[:r],label='SSA eigenvalues w/ 95% CI')
            ax.set_title('Scree plot of SSA eigenvalues')
            ax.set_xlabel('Rank $i$'); plt.ylabel(r'$\lambda_i$')
            ax.legend(loc='upper right')
            @savefig ts_eigen.png
            pyleo.showfig(fig)
            pyleo.closefig(fig)

        This highlights a few common phenomena with SSA:
            * the eigenvalues are in descending order
            * their uncertainties are proportional to the eigenvalues themselves
            * the eigenvalues tend to come in pairs : (1,2) (3,4), are all clustered within uncertainties . (5,6) looks like another doublet
            * around i=15, the eigenvalues appear to reach a floor, and all subsequent eigenvalues explain a very small amount of variance.

        So, summing the variance of all modes higher than 19, we get:

        .. ipython:: python
            :okwarning:

            print(var_pct[15:].sum()*100)

        That is, over 95% of the variance is in the first 15 modes. That is a typical result for a (paleo)climate timeseries; a few modes do the vast majority of the work. That means we can focus our attention on these modes and capture most of the interesting behavior. To see this, let's use the reconstructed components (RCs), and sum the RC matrix over the first 15 columns:

        .. ipython:: python
            :okwarning:

            RCk = nino_ssa['RCmat'][:,:14].sum(axis=1)
            fig, ax = ts.plot(title='ONI',mute=True) # we mute the first call to only get the plot with 2 lines
            ax.plot(time,RCk,label='SSA reconstruction, 14 modes',color='orange')
            ax.legend()
            @savefig ssa_recon.png
            pyleo.showfig(fig)
            pyleo.closefig(fig)

        Indeed, these first few modes capture the vast majority of the low-frequency behavior, including all the El Niño/La Niña events. What is left (the blue wiggles not captured in the orange curve) are high-frequency oscillations that might be considered "noise" from the standpoint of ENSO dynamics. This illustrates how SSA might be used for filtering a timeseries. One must be careful however:
            * there was not much rhyme or reason for picking 15 modes. Why not 5, or 39? All we have seen so far is that they gather >95% of the variance, which is by no means a magic number.
            * there is no guarantee that the first few modes will filter out high-frequency behavior, or at what frequency cutoff they will do so. If you need to cut out specific frequencies, you are better off doing it with a classical filter, like the butterworth filter implemented in Pyleoclim. However, in many instances the choice of a cutoff frequency is itself rather arbitrary. In such cases, SSA provides a principled alternative for generating a version of a timeseries that preserves features and excludes others (i.e, a filter).
            * as with all orthgonal decompositions, summing over all RCs will recover the original signal within numerical precision.

        Monte-Carlo SSA

        Selecting meaningful modes in eigenproblems (e.g. EOF analysis) is more art than science. However, one technique stands out: Monte Carlo SSA, introduced by Allen & Smith, (1996) to identiy SSA modes that rise above what one would expect from "red noise", specifically an AR(1) process_process). To run it, simply provide the parameter MC, ideally with a number of iterations sufficient to get decent statistics. Here's let's use MC = 1000. The result will be stored in the eigval_q array, which has the same length as eigval, and its two columns contain the 5% and 95% quantiles of the ensemble of MC-SSA eigenvalues.

        .. ipython:: python
            :okwarning:

            nino_mcssa = ts.ssa(M = 60, nMC=1000)

        Now let's look at the result:

        .. ipython:: python
            :okwarning:

            d  = nino_mcssa['eigvals'] # extract eigenvalue vector
            de = d*np.sqrt(2/(M-1))
            du = nino_mcssa['eigvals_q'][:,0]  # extract upper quantile of MC-SSA eigenvalues
            dl = nino_mcssa['eigvals_q'][:,1]  # extract lower quantile of MC-SSA eigenvalues

            # plot eigenvalues
            rk = np.arange(0,20)+1
            fig = plt.figure()
            plt.fill_between(rk, dl[:20], du[:20], color='silver', alpha=0.5, label='MC-SSA 95% CI')
            plt.errorbar(rk,d[:20],yerr=de[:20],label='SSA eigenvalues w/ 95% CI')
            plt.title('Scree plot of SSA eigenvalues, w/ MC-SSA bounds')
            plt.xlabel('Rank $i$'); plt.ylabel(r'$\lambda_i$')
            plt.legend(loc='upper right')
            @savefig scree_nmc.png
            pyleo.showfig(fig)
            pyleo.closefig(fig)

        This suggests that modes 1-5 fall above the red noise benchmark.

        '''

        res = decomposition.ssa(self.value, M=M, nMC=nMC, f=f, trunc = trunc, var_thresh=var_thresh)
        return res

    def is_evenly_spaced(self):
        ''' Check if the timeseries is evenly-spaced

        Returns
        ------

        res : bool
        '''

        res = tsutils.is_evenly_spaced(self.time)
        return res

    def filter(self, cutoff_freq=None, method='butterworth', settings=None):
        ''' Filtering the timeseries

        Parameters
        ----------

        method : str, {'savitzky-golay', 'butterworth'}
            the filtering method
            - 'butterworth': the Butterworth method (default)
            - 'savitzky-golay': the Savitzky-Golay method

        cutoff_freq : float or list
            The cutoff frequency only works with the Butterworth method.
            If a float, it is interpreted as a low-frequency cutoff (lowpass).
            If a list,  it is interpreted as a frequency band (f1, f2), with f1 < f2 (bandpass).

        settings : dict
            a dictionary of the keyword arguments for the filtering method,
            see `pyleoclim.utils.filter.savitzky_golay` and `pyleoclim.utils.filter.butterworth` for the details

        Returns
        -------

        new : pyleoclim.Series

        Examples
        --------

        In the example below, we generate a signal as the sum of two signals with frequency 10 Hz and 20 Hz, respectively.
        Then we apply a low-pass filter with a cutoff frequency at 15 Hz, and compare the output to the signal of 10 Hz.
        After that, we apply a band-pass filter with the band 15-25 Hz, and compare the outcome to the signal of 20 Hz.

        .. ipython:: python
            :okwarning:

            import pyleoclim as pyleo
            import numpy as np

            t = np.linspace(0, 1, 1000)
            sig1 = np.sin(2*np.pi*10*t)
            sig2 = np.sin(2*np.pi*20*t)
            sig = sig1 + sig2
            ts1 = pyleo.Series(time=t, value=sig1)
            ts2 = pyleo.Series(time=t, value=sig2)
            ts = pyleo.Series(time=t, value=sig)
            fig, ax = ts.plot(mute=True, label='mix')
            ts1.plot(ax=ax, label='10 Hz')
            ts2.plot(ax=ax, label='20 Hz')
            ax.legend(loc='upper left', bbox_to_anchor=(0, 1.1), ncol=3)
            @savefig ts_filter1.png
            pyleo.showfig(fig)
            pyleo.closefig(fig)

            fig, ax = ts.plot(mute=True, label='mix')
            ts.filter(cutoff_freq=15).plot(ax=ax, label='After 15 Hz low-pass filter')
            ts1.plot(ax=ax, label='10 Hz')
            ax.legend(loc='upper left', bbox_to_anchor=(0, 1.1), ncol=3)
            @savefig ts_filter2.png
            pyleo.showfig(fig)
            pyleo.closefig(fig)

            fig, ax = ts.plot(mute=True, label='mix')
            ts.filter(cutoff_freq=[15, 25]).plot(ax=ax, label='After 15-25 Hz band-pass filter')
            ts2.plot(ax=ax, label='20 Hz')
            ax.legend(loc='upper left', bbox_to_anchor=(0, 1.1), ncol=3)
            @savefig ts_filter3.png
            pyleo.showfig(fig)
            pyleo.closefig(fig)

        See also
        --------

        pyleoclim.utils.filter.butterworth : Butterworth method
        pyleoclim.utils.filter.savitzky_golay : Savitzky-Golay method

        '''
        if not self.is_evenly_spaced():
            raise ValueError('This filtering method assumes evenly-spaced timeseries, while the input is not. Please consider call the ".interp()" or ".bin()" method prior to ".filter()".')

        settings = {} if settings is None else settings.copy()

        new = self.copy()

        method_func = {
            'savitzky-golay': filterutils.savitzky_golay,
            'butterworth': filterutils.butterworth,
        }

        args = {}

        if method == 'butterworth' and cutoff_freq is None:
            raise ValueError('Please set the cutoff frequency argument: "cutoff_freq".')

        args['butterworth'] = {'fc': cutoff_freq, 'fs': 1/np.mean(np.diff(self.time))}
        args[method].update(settings)

        new_val = method_func[method](self.value, **args[method])
        new.value = new_val

        return new



    def distplot(self, figsize=[10, 4], title=None, savefig_settings=None,
                 ax=None, ylabel='KDE', vertical=False, edgecolor='w',mute=False, **plot_kwargs):
        ''' Plot the distribution of the timeseries values

        Parameters
        ----------

        figsize : list
            a list of two integers indicating the figure size

        title : str
            the title for the figure

        savefig_settings : dict
            the dictionary of arguments for plt.savefig(); some notes below:
              - "path" must be specified; it can be any existed or non-existed path,
                with or without a suffix; if the suffix is not given in "path", it will follow "format"
              - "format" can be one of {"pdf", "eps", "png", "ps"}

        ax : matplotlib.axis, optional
            A matplotlib axis

        ylabel : str
            Label for the count axis

        vertical : {True,False}
            Whether to flip the plot vertically

        edgecolor : matplotlib.color
            The color of the edges of the bar

        mute : {True,False}
            if True, the plot will not show;
            recommend to turn on when more modifications are going to be made on ax

        plot_kwargs : dict
            Plotting arguments for seaborn histplot: https://seaborn.pydata.org/generated/seaborn.histplot.html


        ax : matplotlib.axis, optional
            A matplotlib axis

        ylabel : str
            Label for the count axis

        vertical : {True,False}
            Whether to flip the plot vertically

        edgecolor : matplotlib.color
            The color of the edges of the bar

        mute : {True,False}
            if True, the plot will not show;
            recommend to turn on when more modifications are going to be made on ax

        plot_kwargs : dict
            Plotting arguments for seaborn histplot: https://seaborn.pydata.org/generated/seaborn.histplot.html


        See also
        --------

        pyleoclim.utils.plotting.savefig : saving figure in Pyleoclim

        Examples
        --------

        Distribution of the SOI record

        .. ipython:: python
            :okwarning:

            import pyleoclim as pyleo
            import pandas as pd
            data=pd.read_csv('https://raw.githubusercontent.com/LinkedEarth/Pyleoclim_util/Development/example_data/soi_data.csv',skiprows=0,header=1)
            time=data.iloc[:,1]
            value=data.iloc[:,2]
            ts=pyleo.Series(time=time,value=value,time_name='Year C.E', value_name='SOI', label='SOI')

            @savefig ts_plot5.png
            fig, ax = ts.plot()
            pyleo.closefig(fig)

            @savefig ts_dist.png
            fig, ax = ts.distplot()
            pyleo.closefig(fig)

        '''
        # Turn the interactive mode off.
        plt.ioff()

        savefig_settings = {} if savefig_settings is None else savefig_settings.copy()
        if ax is None:
            fig, ax = plt.subplots(figsize=figsize)

        #make the data into a dataframe so we can flip the figure
        time_label, value_label = self.make_labels()
        if vertical == True:
            data=pd.DataFrame({'value':self.value})
            ax = sns.histplot(data=data, y="value", ax=ax, kde=True, edgecolor=edgecolor, **plot_kwargs)
            ax.set_ylabel(value_label)
            ax.set_xlabel(ylabel)
        else:
            ax = sns.histplot(self.value, ax=ax, kde=True, edgecolor=edgecolor, **plot_kwargs)
            ax.set_xlabel(value_label)
            ax.set_ylabel(ylabel)

        if title is not None:
            ax.set_title(title)

        if 'fig' in locals():
            if 'path' in savefig_settings:
                plotting.savefig(fig, settings=savefig_settings)
            else:
                if not mute:
                    plotting.showfig(fig)
            return fig, ax
        else:
            return ax

    def summary_plot(self, psd=None, scalogram=None, figsize=[8, 10], title=None, savefig_settings=None,
                    time_lim=None, value_lim=None, period_lim=None, psd_lim=None, n_signif_test=100,

                    time_label=None, value_label=None, period_label=None, psd_label='PSD', mute=False):
        ''' Generate a plot of the timeseries and its frequency content through spectral and wavelet analyses.


        Parameters
        ----------

        psd : PSD
            the PSD object of a Series. If None, will be calculated. This process can be slow as it will be using the WWZ method.

        scalogram : Scalogram
            the Scalogram object of a Series. If None, will be calculated. This process can be slow as it will be using the WWZ method.

        figsize : list
            a list of two integers indicating the figure size

        title : str
            the title for the figure

        time_lim : list or tuple
            the limitation of the time axis

        value_lim : list or tuple
            the limitation of the value axis of the timeseries

        period_lim : list or tuple
            the limitation of the period axis

        psd_lim : list or tuple
            the limitation of the psd axis

        n_signif_test=100 : int
            Number of Monte-Carlo simulations to perform for significance testing. Used when psd=None or scalogram=None

        time_label : str
            the label for the time axis

        value_label : str
            the label for the value axis of the timeseries

        period_label : str
            the label for the period axis

        psd_label : str
            the label for the amplitude axis of PDS

        savefig_settings : dict
            the dictionary of arguments for plt.savefig(); some notes below:
            - "path" must be specified; it can be any existed or non-existed path,
              with or without a suffix; if the suffix is not given in "path", it will follow "format"
            - "format" can be one of {"pdf", "eps", "png", "ps"}

        mute : {True,False}
            if True, the plot will not show;
            recommend to turn on when more modifications are going to be made on ax

        See also
        --------

        pyleoclim.core.ui.Series.spectral : Spectral analysis for a timeseries

        pyleoclim.core.ui.Series.wavelet : Wavelet analysis for a timeseries

        pyleoclim.utils.plotting.savefig : saving figure in Pyleoclim

        pyleoclim.core.ui.PSD : PSD object

        pyleoclim.core.ui.MultiplePSD : Multiple PSD object

        '''
        # Turn the interactive mode off.
        plt.ioff()

        savefig_settings = {} if savefig_settings is None else savefig_settings.copy()
        fig = plt.figure(figsize=figsize)
        gs = gridspec.GridSpec(6, 12)
        gs.update(wspace=0, hspace=0)

        ax = {}
        ax['ts'] = plt.subplot(gs[0:1, :-3])
        ax['ts'] = self.plot(ax=ax['ts'])
        if time_lim is not None:
            ax['ts'].set_xlim(time_lim)
        if value_lim is not None:
            ax['ts'].set_ylim(value_lim)

        ax['ts'].spines['bottom'].set_visible(False)

        ax['scal'] = plt.subplot(gs[1:5, :-3], sharex=ax['ts'])
        if scalogram is None:
            scalogram = self.wavelet().signif_test(number=n_signif_test)

        ax['scal'] = scalogram.plot(ax=ax['scal'], cbar_style={'orientation': 'horizontal', 'pad': 0.1})

        ax['psd'] = plt.subplot(gs[1:4, -3:], sharey=ax['scal'])
        if psd is None:
            psd = self.spectral().signif_test(number=n_signif_test)

        ax['psd'] = psd.plot(ax=ax['psd'], transpose=True)
        if period_lim is not None:
            ax['psd'].set_ylim(period_lim)
        ax['psd'].set_ylabel(None)
        ax['psd'].tick_params(axis='y', direction='in', labelleft=False)
        ax['psd'].legend().remove()

        if psd_lim is not None:
            ax['psd'].set_xlim(psd_lim)

        if title is not None:
            ax['ts'].set_title(title)

        if value_label is not None:
            time_label, value_label = self.make_labels()
            ax['ts'].set_ylabel(value_label)

        if time_label is not None:
            time_label, value_label = self.make_labels()
            ax['scal'].set_xlabel(time_label)

        if period_label is not None:
            period_unit = infer_period_unit_from_time_unit(self.time_unit)
            period_label = f'Period [{period_unit}]' if period_unit is not None else 'Period'
            ax['scal'].set_ylabel(period_label)

        if psd_label is not None:
            ax['psd'].set_xlabel(psd_label)

        if 'path' in savefig_settings:
            plotting.savefig(fig, settings=savefig_settings)
        else:
            if not mute:
                plotting.showfig(fig)
        return fig, ax

    def copy(self):
        '''Make a copy of the Series object

        Returns
        -------
        Series
            A copy of the Series object

        '''
        return deepcopy(self)

    def clean(self, verbose=False):
        ''' Clean up the timeseries by removing NaNs and sort with increasing time points

        Parameters
        ----------

        verbose : bool
            If True, will print warning messages if there is any

        Returns
        -------
        Series
            Series object with removed NaNs and sorting

        '''
        new = self.copy()
        v_mod, t_mod = tsutils.clean_ts(self.value, self.time, verbose=verbose)
        new.time = t_mod
        new.value = v_mod
        return new

    def gaussianize(self):
        ''' Gaussianizes the timeseries

        Returns
        -------
        new : pyleoclim.Series
            The Gaussianized series object

        '''
        new = self.copy()
        v_mod = tsutils.gaussianize(self.value)
        new.value = v_mod
        return new

    def standardize(self):
        '''Standardizes the time series

        Returns
        -------
        new : pyleoclim.Series
            The standardized series object

        '''
        new = self.copy()
        v_mod = tsutils.standardize(self.value)[0]
        new.value = v_mod
        return new

    def anomaly(self, timespan=None):
        ''' Calculate the anomaly of the series

        Parameters
        ----------
        timespan : tuple or list
            The timespan of the mean as the reference for anomaly calculation.
            It is in form of [a, b], where a, b are two time points.

        Returns
        -------
        new : pyleoclim.Series
            The standardized series object

        '''
        new = self.copy()
        if timespan is not None:
            v_mod = self.value - np.nanmean(self.slice(timespan).value)
        else:
            v_mod = self.value - np.nanmean(self.value)
        new.value = v_mod
        return new

    def segment(self, factor=10):
        """Gap detection

        This function segments a timeseries into n number of parts following a gap
            detection algorithm. The rule of gap detection is very simple:
            we define the intervals between time points as dts, then if dts[i] is larger than factor * dts[i-1],
            we think that the change of dts (or the gradient) is too large, and we regard it as a breaking point
            and divide the time series into two segments here

        Parameters
        ----------

        ts : pyleoclim Series

        factor : float
            The factor that adjusts the threshold for gap detection

        Returns
        -------

        res : pyleoclim MultipleSeries Object or pyleoclim Series Object
            If gaps were detected, returns the segments in a MultipleSeries object,
            else, returns the original timeseries.

        """
        seg_y, seg_t, n_segs = tsutils.ts2segments(self.value,self.time,factor=factor)
        if len(seg_y)>1:
            s_list=[]
            for idx,s in enumerate(seg_y):
                s_tmp=Series(time=seg_t[idx],value=s,time_name=self.time_name,
                             time_unit=self.time_unit, value_name=self.value_name,
                             value_unit=self.value_unit,label=self.label)
                s_list.append(s_tmp)
            res=MultipleSeries(series_list=s_list)
        elif len(seg_y)==1:
            res=self.copy()
        else:
            raise ValueError('No timeseries detected')
        return res

    def slice(self, timespan):
        ''' Slicing the timeseries with a timespan (tuple or list)

        Parameters
        ----------

        timespan : tuple or list
            The list of time points for slicing, whose length must be even.
            When there are n time points, the output Series includes n/2 segments.
            For example, if timespan = [a, b], then the sliced output includes one segment [a, b];
            if timespan = [a, b, c, d], then the sliced output includes segment [a, b] and segment [c, d].

        Returns
        -------

        new : Series
            The sliced Series object.

        '''
        new = self.copy()
        n_elements = len(timespan)
        if n_elements % 2 == 1:
            raise ValueError('The number of elements in timespan must be even!')

        n_segments = int(n_elements / 2)
        mask = [False for i in range(np.size(self.time))]
        for i in range(n_segments):
            mask |= (self.time >= timespan[i*2]) & (self.time <= timespan[i*2+1])

        new.time = self.time[mask]
        new.value = self.value[mask]
        return new

    def detrend(self, method='emd', **kwargs):
        '''Detrend Series object

        Parameters
        ----------
        method : str, optional
            The method for detrending. The default is 'emd'.
            Options include:
                * linear: the result of a linear least-squares fit to y is subtracted from y.
                * constant: only the mean of data is subtrated.
                * "savitzky-golay", y is filtered using the Savitzky-Golay filters and the resulting filtered series is subtracted from y.
                * "emd" (default): Empirical mode decomposition. The last mode is assumed to be the trend and removed from the series
        **kwargs : dict
            Relevant arguments for each of the methods.

        Returns
        -------
        new : pyleoclim.Series
            Detrended Series object

        See also
        --------
        pyleoclim.utils.tsutils.detrend : detrending wrapper functions

        Examples
        --------

        We will generate a random signal and use the different detrending functions

        .. ipython:: python
            :okwarning:

            import pyleoclim as pyleo
            import numpy as np

            # Generate a mixed signal with known frequencies
            freqs=[1/20,1/80]
            time=np.arange(2001)
            signals=[]
            for freq in freqs:
                signals.append(np.cos(2*np.pi*freq*time))
            signal=sum(signals)

            # Add a non-linear trend
            slope = 1e-5
            intercept = -1
            nonlinear_trend = slope*time**2 + intercept
            signal_trend = signal + nonlinear_trend

            # Add white noise
            sig_var = np.var(signal)
            noise_var = sig_var / 2 #signal is twice the size of noise
            white_noise = np.random.normal(0, np.sqrt(noise_var), size=np.size(signal))
            signal_noise = signal_trend + white_noise

            # Create a series object
            ts = pyleo.Series(time=time,value=signal_noise)
            @savefig random_series.png
            fig, ax = ts.plot(title='Timeseries with nonlinear trend')
            pyleo.closefig(fig)

            # kStandardize
            ts_std = ts.standardize()

            # Detrend using EMD
            ts_emd = ts_std.detrend()
            @savefig ts_emd.png
            fig, ax = ts_emd.plot(title='Detrended with EMD method')
            pyleo.closefig(fig)

            # Detrend using Savitzky-Golay filter
            ts_sg = ts_std.detrend(method='savitzky-golay')
            @savefig ts_sg.png
            fig, ax = ts_sg.plot(title='Detrended with Savitzky-Golay filter')
            pyleo.closefig(fig)

        '''
        new = self.copy()
        v_mod = tsutils.detrend(self.value, x=self.time, method=method, **kwargs)
        new.value = v_mod
        return new

    def spectral(self, method='wwz', freq_method='log', freq_kwargs=None, settings=None, label=None, verbose=False):
        ''' Perform spectral analysis on the timeseries

        Parameters
        ----------

        method : str
            {'wwz', 'mtm', 'lomb_scargle', 'welch', 'periodogram'}

        freq_method : str
            {'log','scale', 'nfft', 'lomb_scargle', 'welch'}

        freq_kwargs : dict
            Arguments for frequency vector

        settings : dict
            Arguments for the specific spectral method

        label : str
            Label for the PSD object

        verbose : bool
            If True, will print warning messages if there is any

        Returns
        -------

        psd : pyleoclim.PSD
            A :mod:`pyleoclim.PSD` object

        See also
        --------
        pyleoclim.utils.spectral.mtm : Spectral analysis using the Multitaper approach

        pyleoclim.utils.spectral.lomb_scargle : Spectral analysis using the Lomb-Scargle method

        pyleoclim.utils.spectral.welch: Spectral analysis using the Welch segement approach

        pyleoclim.utils.spectral.periodogram: Spectral anaysis using the basic Fourier transform

        pyleoclim.utils.spectral.wwz_psd : Spectral analysis using the Wavelet Weighted Z transform

        pyleoclim.utils.wavelet.make_freq : Functions to create the frequency vector

        pyleoclim.utils.tsutils.detrend : Detrending function

        pyleoclim.core.ui.PSD : PSD object

        pyleoclim.core.ui.MultiplePSD : Multiple PSD object


        Examples
        --------

        Calculate the spectrum of SOI using the various methods and compute significance

        .. ipython:: python
            :okwarning:

            import pyleoclim as pyleo
            import pandas as pd
            data = pd.read_csv('https://raw.githubusercontent.com/LinkedEarth/Pyleoclim_util/Development/example_data/soi_data.csv',skiprows=0,header=1)
            time = data.iloc[:,1]
            value = data.iloc[:,2]
            ts = pyleo.Series(time=time, value=value, time_name='Year C.E', value_name='SOI', label='SOI')
            # Standardize the time series
            ts_std = ts.standardize()

        - Lomb-Scargle

        .. ipython:: python
            :okwarning:

            psd_ls = ts_std.spectral(method='lomb_scargle')
            psd_ls_signif = psd_ls.signif_test(number=20) #in practice, need more AR1 simulations
            @savefig spec_ls.png
            fig, ax = psd_ls_signif.plot(title='PSD using Lomb-Scargle method')
            pyleo.closefig(fig)

        We may pass in method-specific arguments via "settings", which is a dictionary.
        For instance, to adjust the number of overlapping segment for Lomb-Scargle, we may specify the method-specific argument "n50";
        to adjust the frequency vector, we may modify the "freq_method" or modify the method-specific argument "freq".

        .. ipython:: python
            :okwarning:

            import numpy as np
            psd_LS_n50 = ts_std.spectral(method='lomb_scargle', settings={'n50': 4})  # c=1e-2 yields lower frequency resolution
            psd_LS_freq = ts_std.spectral(method='lomb_scargle', settings={'freq': np.linspace(1/20, 1/0.2, 51)})
            psd_LS_LS = ts_std.spectral(method='lomb_scargle', freq_method='lomb_scargle')  # with frequency vector generated using REDFIT method
            fig, ax = psd_LS_n50.plot(
                title='PSD using Lomb-Scargle method with 4 overlapping segments',
                label='settings={"n50": 4}', mute=True)
            psd_ls.plot(ax=ax, label='settings={"n50": 3}', marker='o')
            @savefig spec_ls_n50.png
            pyleo.showfig(fig)
            pyleo.closefig(fig)

            fig, ax = psd_LS_freq.plot(
                title='PSD using Lomb-Scargle method with differnt frequency vectors', mute=True,
                label='freq=np.linspace(1/20, 1/0.2, 51)', marker='o')
            psd_ls.plot(ax=ax, label='freq_method="log"', marker='o')
            @savefig spec_ls_freq.png
            pyleo.showfig(fig)
            pyleo.closefig(fig)

        You may notice the differences in the PSD curves regarding smoothness and the locations of the analyzed period points.

        For other method-specific arguments, please look up the specific methods in the "See also" section.

        - WWZ

        .. ipython:: python
            :okwarning:

            psd_wwz = ts_std.spectral(method='wwz')  # wwz is the default method
            psd_wwz_signif = psd_wwz.signif_test(number=1)  # significance test; for real work, should use number=200 or even larger
            @savefig spec_wwz.png
            fig, ax = psd_wwz_signif.plot(title='PSD using WWZ method')
            pyleo.closefig(fig)

        - Periodogram

        .. ipython:: python
            :okwarning:

            ts_interp = ts_std.interp()
            psd_perio = ts_interp.spectral(method='periodogram')
            psd_perio_signif = psd_perio.signif_test(number=20) #in practice, need more AR1 simulations
            @savefig spec_perio.png
            fig, ax = psd_perio_signif.plot(title='PSD using Periodogram method')
            pyleo.closefig(fig)

        - Welch

        .. ipython:: python
            :okwarning:

            ts_interp = ts_std.interp()
            psd_welch = ts_interp.spectral(method='welch')
            psd_welch_signif = psd_welch.signif_test(number=20) #in practice, need more AR1 simulations
            @savefig spec_welch.png
            fig, ax = psd_welch_signif.plot(title='PSD using Welch method')
            pyleo.closefig(fig)

        - MTM

        .. ipython:: python
            :okwarning:

            ts_interp = ts_std.interp()
            psd_mtm = ts_interp.spectral(method='mtm')
            psd_mtm_signif = psd_mtm.signif_test(number=20) #in practice, need more AR1 simulations
            @savefig spec_mtm.png
            fig, ax = psd_mtm_signif.plot(title='PSD using MTM method')
            pyleo.closefig(fig)

        '''
        if not verbose:
            warnings.simplefilter('ignore')

        settings = {} if settings is None else settings.copy()
        spec_func = {
            'wwz': specutils.wwz_psd,
            'mtm': specutils.mtm,
            'lomb_scargle': specutils.lomb_scargle,
            'welch': specutils.welch,
            'periodogram': specutils.periodogram
        }
        args = {}
        freq_kwargs = {} if freq_kwargs is None else freq_kwargs.copy()
        freq = waveutils.make_freq_vector(self.time, method=freq_method, **freq_kwargs)

        args['wwz'] = {'freq': freq}
        args['mtm'] = {}
        args['lomb_scargle'] = {'freq': freq}
        args['welch'] = {}
        args['periodogram'] = {}
        args[method].update(settings)
        spec_res = spec_func[method](self.value, self.time, **args[method])
        if type(spec_res) is dict:
            spec_res = dict2namedtuple(spec_res)

        if label is None:
            label = self.label

        psd = PSD(
            frequency=spec_res.freq,
            amplitude=spec_res.psd,
            label=label,
            timeseries=self,
            spec_method=method,
            spec_args=args[method]
        )

        return psd

    def wavelet(self, method='wwz', settings=None, freq_method='log', freq_kwargs=None, verbose=False):
        ''' Perform wavelet analysis on the timeseries

        cwt wavelets documented on https://pywavelets.readthedocs.io/en/latest/ref/cwt.html

        Parameters
        ----------

        method : {wwz, cwt}
            Whether to use the wwz method for unevenly spaced timeseries or traditional cwt (from pywavelets)

        freq_method : str
            {'log', 'scale', 'nfft', 'lomb_scargle', 'welch'}

        freq_kwargs : dict
            Arguments for frequency vector

        settings : dict
            Arguments for the specific spectral method

        verbose : bool
            If True, will print warning messages if there is any

        Returns
        -------

        scal : Series.Scalogram

        See also
        --------

        pyleoclim.utils.wavelet.wwz : wwz function

        pyleoclim.utils.wavelet.cwt : cwt function

        pyleoclim.utils.wavelet.make_freq : Functions to create the frequency vector

        pyleoclim.utils.tsutils.detrend : Detrending function

        pyleoclim.core.ui.Scalogram : Scalogram object

        pyleoclim.core.ui.MultipleScalogram : Multiple Scalogram object

        Examples
        --------

        Wavelet analysis on the SOI record.

        .. ipython:: python
            :okwarning:

            import pyleoclim as pyleo
            import pandas as pd
            data = pd.read_csv('https://raw.githubusercontent.com/LinkedEarth/Pyleoclim_util/Development/example_data/soi_data.csv',skiprows=0,header=1)
            time = data.iloc[:,1]
            value = data.iloc[:,2]
            ts = pyleo.Series(time=time,value=value,time_name='Year C.E', value_name='SOI', label='SOI')
            # WWZ
            scal = ts.wavelet()
            scal_signif = scal.signif_test(number=1)  # for real work, should use number=200 or even larger
            @savefig spec_mtm.png
            fig, ax = scal_signif.plot()
            pyleo.closefig(fig)

        '''
        if not verbose:
            warnings.simplefilter('ignore')

        settings = {} if settings is None else settings.copy()
        wave_func = {
            'wwz': waveutils.wwz,
            'cwt': waveutils.cwt,
        }

        if method == 'cwt' and 'freq' in settings.keys():
            scales=1/np.array(settings['freq'])
            settings.update({'scales':scales})
            del settings['freq']

        freq_kwargs = {} if freq_kwargs is None else freq_kwargs.copy()
        freq = waveutils.make_freq_vector(self.time, method=freq_method, **freq_kwargs)

        args = {}

        args['wwz'] = {'tau': self.time, 'freq': freq}
        args['cwt'] = {'wavelet' : 'morl', 'scales':1/freq}


        args[method].update(settings)
        wave_res = wave_func[method](self.value, self.time, **args[method])
        scal = Scalogram(
            frequency=wave_res.freq,
            time=wave_res.time,
            amplitude=wave_res.amplitude,
            coi=wave_res.coi,
            label=self.label,
            timeseries=self,
            wave_method=method,
            freq_method=freq_method,
            freq_kwargs=freq_kwargs,
            wave_args=args[method],
        )

        return scal

    def wavelet_coherence(self, target_series, method='wwz', settings=None, freq_method='log', freq_kwargs=None, verbose=False):
        ''' Perform wavelet coherence analysis with the target timeseries

        Parameters
        ----------

        target_series : pyleoclim.Series
            A pyleoclim Series object on which to perform the coherence analysis

        method : {'wwz'}

        freq_method : str
            {'log','scale', 'nfft', 'lomb_scargle', 'welch'}

        freq_kwargs : dict
            Arguments for frequency vector

        settings : dict
            Arguments for the specific spectral method

        verbose : bool
            If True, will print warning messages if there is any

        Returns
        -------

        coh : pyleoclim.Coherence

        See also
        --------

        pyleoclim.utils.wavelet.xwt : Cross-wavelet analysis based on WWZ method

        pyleoclim.utils.wavelet.make_freq : Functions to create the frequency vector

        pyleoclim.utils.tsutils.detrend : Detrending function

        pyleoclim.core.ui.Coherence : Coherence object


        '''
        if not verbose:
            warnings.simplefilter('ignore')

        settings = {} if settings is None else settings.copy()
        xwc_func = {
            'wwz': waveutils.xwc,
        }

        freq_kwargs = {} if freq_kwargs is None else freq_kwargs.copy()
        freq = waveutils.make_freq_vector(self.time, method=freq_method, **freq_kwargs)

        t1 = np.copy(self.time)
        t2 = np.copy(target_series.time)
        dt1 = np.median(np.diff(t1))
        dt2 = np.median(np.diff(t2))
        overlap = np.arange(np.max([t1[0], t2[0]]), np.min([t1[-1], t2[-1]]), np.max([dt1, dt2]))

        args = {}
        args['wwz'] = {'tau': overlap, 'freq': freq}
        args[method].update(settings)
        xwc_res = xwc_func[method](self.value, self.time, target_series.value, target_series.time, **args[method])

        coh = Coherence(
            frequency=xwc_res.freq,
            time=xwc_res.time,
            coherence=xwc_res.xw_coherence,
            phase=xwc_res.xw_phase,
            coi=xwc_res.coi,
            timeseries1=self,
            timeseries2=target_series,
            freq_method=freq_method,
            freq_kwargs=freq_kwargs,
        )

        return coh

    def correlation(self, target_series, timespan=None, alpha=0.05, settings=None, common_time_kwargs=None):
        ''' Estimates the Pearson's correlation and associated significance between two non IID time series

        The significance of the correlation is assessed using one of the following methods:

        1) 'ttest': T-test adjusted for effective sample size.
        2) 'isopersistent': AR(1) modeling of x and y.
        3) 'isospectral': phase randomization of original inputs. (default)

        The T-test is a parametric test, hence computationally cheap but can only be performed in ideal circumstances.
        The others are non-parametric, but their computational requirements scale with the number of simulations.

        The choise of significance test and associated number of Monte-Carlo simulations are passed through the settings parameter.

        Parameters
        ----------

        target_series : pyleoclim.Series
            A pyleoclim Series object

        timespan : tuple
            The time interval over which to perform the calculation

        alpha : float
            The significance level (default: 0.05)

        settings : dict
            Parameters for the correlation function, including:

            - nsim : int
                the number of simulations (default: 1000)
            - method : str, {'ttest','isopersistent','isospectral' (default)}
                method for significance testing

        common_time_kwargs : dict
            Parameters for the method `MultipleSeries.common_time()`. Will use interpolation by default.

        Returns
        -------

        corr_res_dict : dict
            the result dictionary, containing

            - r : float
                correlation coefficient
            - p : float
                the p-value
            - signif : bool
                true if significant; false otherwise
                Note that signif = True if and only if p <= alpha.

        See also
        --------

        pyleoclim.utils.correlation.corr_sig : Correlation function

        Examples
        --------

        Correlation between the Nino3.4 index and the Deasonalized All Indian Rainfall Index

        .. ipython:: python
            :okwarning:

            import pyleoclim as pyleo
            import pandas as pd

            data = pd.read_csv('https://raw.githubusercontent.com/LinkedEarth/Pyleoclim_util/Development/example_data/wtc_test_data_nino.csv')
            t = data.iloc[:, 0]
            air = data.iloc[:, 1]
            nino = data.iloc[:, 2]
            ts_nino = pyleo.Series(time=t, value=nino)
            ts_air = pyleo.Series(time=t, value=air)

            # with `nsim=20` and default `method='isospectral'`
            corr_res = ts_nino.correlation(ts_air, settings={'nsim': 20})
            print(corr_res)

            # using a simple t-test
            corr_res = ts_nino.correlation(ts_air, settings={'nsim': 20, 'method': 'ttest'})
            print(corr_res)

            # using the method "isopersistent"
            corr_res = ts_nino.correlation(ts_air, settings={'nsim': 20, 'method': 'isopersistent'})
            print(corr_res)
        '''

        settings = {} if settings is None else settings.copy()
        corr_args = {'alpha': alpha}
        corr_args.update(settings)

        ms = MultipleSeries([self, target_series])
        if list(self.time) != list(target_series.time):
            common_time_kwargs = {} if common_time_kwargs is None else common_time_kwargs.copy()
            ct_args = {'method': 'interp'}
            ct_args.update(common_time_kwargs)
            ms = ms.common_time(**ct_args)

        if timespan is None:
            value1 = ms.series_list[0].value
            value2 = ms.series_list[1].value
        else:
            value1 = ms.series_list[0].slice(timespan).value
            value2 = ms.series_list[1].slice(timespan).value


        corr_res = corrutils.corr_sig(value1, value2, **corr_args)
        signif = True if corr_res['signif'] == 1 else False
        corr_res_dict = {
            'r': corr_res['r'],
            'p': corr_res['p'],
            'signif': signif,
            'alpha': alpha,
        }
        return corr_res_dict

    def causality(self, target_series, method='liang', settings=None):
        ''' Perform causality analysis with the target timeseries

        Parameters
        ----------

        target_series : pyleoclim.Series
            A pyleoclim Series object on which to compute causality

        method : {'liang', 'granger'}
            The causality method to use.

        settings : dict
            Parameters associated with the causality methods. Note that each method has different parameters. See individual methods for details

        Returns
        -------

        res : dict
            Dictionary containing the results of the the causality analysis. See indivudal methods for details

        See also
        --------

        pyleoclim.utils.causality.liang_causality : Liang causality

        pyleoclim.utils.causality.granger_causality : Granger causality

        Examples
        --------

        Liang causality

        .. ipython:: python
            :okwarning:

            import pyleoclim as pyleo
            import pandas as pd
            data=pd.read_csv('https://raw.githubusercontent.com/LinkedEarth/Pyleoclim_util/Development/example_data/wtc_test_data_nino.csv')
            t=data.iloc[:,0]
            air=data.iloc[:,1]
            nino=data.iloc[:,2]
            ts_nino=pyleo.Series(time=t,value=nino)
            ts_air=pyleo.Series(time=t,value=air)

            # plot the two timeseries
            @savefig ts_nino.png
            fig, ax = ts_nino.plot(title='El Nino Region 3 -- SST Anomalies')
            pyleo.closefig(fig)

            @savefig ts_air.png
            fig, ax = ts_air.plot(title='Deasonalized All Indian Rainfall Index')
            pyleo.closefig(fig)

            # we use the specific params below in ts_nino.causality() just to make the example less heavier;
            # please drop the `settings` for real work
            caus_res = ts_nino.causality(ts_air, settings={'nsim': 2, 'signif_test': 'isopersist'})
            print(caus_res)

        Granger causality

        .. ipython:: python
            :okwarning:

            caus_res = ts_nino.causality(ts_air, method='granger')
            print(caus_res)

        '''
        settings = {} if settings is None else settings.copy()
        spec_func={
            'liang':causalutils.liang_causality,
            'granger':causalutils.granger_causality}
        args = {}
        args['liang'] = {}
        args['granger'] = {}
        args[method].update(settings)
        causal_res = spec_func[method](self.value, target_series.value, **args[method])
        return causal_res

    def surrogates(self, method='ar1', number=1, length=None, seed=None, settings=None):
        ''' Generate surrogates with increasing time axis

        Parameters
        ----------

        method : {ar1}
            Uses an AR1 model to generate surrogates of the timeseries

        number : int
            The number of surrogates to generate

        length : int
            Lenght of the series

        seed : int
            Control seed option for reproducibility

        settings : dict
            Parameters for surogate generator. See individual methods for details.

        Returns
        -------
        surr : pyleoclim SurrogateSeries

        See also
        --------

        pyleoclim.utils.tsmodel.ar1_sim : AR1 simulator
        '''
        settings = {} if settings is None else settings.copy()
        surrogate_func = {
            'ar1': tsmodel.ar1_sim,
        }
        args = {}
        args['ar1'] = {'t': self.time}
        args[method].update(settings)

        if seed is not None:
            np.random.seed(seed)

        surr_res = surrogate_func[method](self.value, number, **args[method])
        if len(np.shape(surr_res)) == 1:
            surr_res = surr_res[:, np.newaxis]

        s_list = []
        for s in surr_res.T:
            s_tmp = Series(time=self.time, value=s, time_name=self.time_name, time_unit=self.time_unit, value_name=self.value_name, value_unit=self.value_unit)
            s_list.append(s_tmp)

        surr = SurrogateSeries(series_list=s_list, surrogate_method=method, surrogate_args=args[method])

        return surr

    def outliers(self, auto=True, remove=True, fig_outliers=True,fig_knee=True,
                 plot_outliers_kwargs=None,plot_knee_kwargs=None,figsize=[10,4],
                 saveknee_settings=None,saveoutliers_settings=None, mute=False):
        '''
        Detects outliers in a timeseries and removes if specified

        Parameters
        ----------

        auto : boolean
            True by default, detects knee in the plot automatically
        remove : boolean
            True by default, removes all outlier points if detected
        fig_knee  : boolean
            True by default, plots knee plot if true
        fig_outliers : boolean
            True by degault, plots outliers if true
        save_knee : dict
            default parameters from matplotlib savefig None by default
        save_outliers : dict
            default parameters from matplotlib savefig None by default
        plot_knee_kwargs : dict
            arguments for the knee plot
        plot_outliers_kwargs : dict
            arguments for the outliers plot
        figsize : list
            by default [10,4]
        mute : {True,False}
            if True, the plot will not show;
            recommend to turn on when more modifications are going to be made on ax

        Returns
        -------
        new : Series
            Time series with outliers removed if they exist

        See also
        --------

        pyleoclim.utils.tsutils.remove_outliers : remove outliers function

        pyleoclim.utils.plotting.plot_xy : basic x-y plot

        pyleoclim.utils.plotting.plot_scatter_xy : Scatter plot on top of a line plot

        '''
        new = self.copy()

        #outlier_indices,fig1,ax1,fig2,ax2 = tsutils.detect_outliers(self.time, self.value, auto=auto, plot_knee=fig_knee,plot_outliers=fig_outliers,\
        #                                                   figsize=figsize,save_knee=save_knee,save_outliers=save_outliers,plot_outliers_kwargs=plot_outliers_kwargs,plot_knee_kwargs=plot_knee_kwargs)
        outlier_indices = tsutils.detect_outliers(
            self.time, self.value, auto=auto, plot_knee=fig_knee,plot_outliers=fig_outliers,
            figsize=figsize,saveknee_settings=saveknee_settings,saveoutliers_settings=saveoutliers_settings,
            plot_outliers_kwargs=plot_outliers_kwargs,plot_knee_kwargs=plot_knee_kwargs, mute=mute,
        )
        outlier_indices = np.asarray(outlier_indices)
        if remove == True:
            new = self.copy()
            ys = np.delete(self.value, outlier_indices)
            t = np.delete(self.time, outlier_indices)
            new.value = ys
            new.time = t

        return new

    def interp(self, method='linear', **kwargs):
        '''Interpolate a Series object onto a new time axis

        Parameters
        ----------

        method : {‘linear’, ‘nearest’, ‘zero’, ‘slinear’, ‘quadratic’, ‘cubic’, ‘previous’, ‘next’}
            where ‘zero’, ‘slinear’, ‘quadratic’ and ‘cubic’ refer to a spline interpolation of zeroth, first, second or third order; ‘previous’ and ‘next’ simply return the previous or next value of the point) or as an integer specifying the order of the spline interpolator to use. Default is ‘linear’.

        kwargs :
            Arguments specific to each interpolation function. See pyleoclim.utils.tsutils.interp for details

        Returns
        -------

        new : pyleoclim.Series
            An interpolated Series object

        See also
        --------

        pyleoclim.utils.tsutils.interp : interpolation function

        '''
        new = self.copy()
        x_mod, v_mod = tsutils.interp(self.time,self.value,interp_type=method,**kwargs)
        new.time = x_mod
        new.value = v_mod
        return new

    def gkernel(self, step_type = 'median', **kwargs):
        ''' Coarse-grain a Series object via a Gaussian kernel.

        Parameters
        ----------
        step_type : str
            type of timestep: 'mean', 'median', or 'max' of the time increments
        kwargs :
            Arguments for kernel function. See pyleoclim.utils.tsutils.gkernel for details
        Returns
        -------
        new : pyleoclim.Series
            The coarse-grained Series object
        See also
        --------
        pyleoclim.utils.tsutils.gkernel : application of a Gaussian kernel
        '''

        new=self.copy()

        start, stop, step = tsutils.grid_properties(self.time, method=step_type)

        ti = np.arange(start,stop,step) # generate new axis
        vi = tsutils.gkernel(self.time,self.value,ti,**kwargs) # apply kernel
        new.time = ti
        new.value = vi
        return new

    def bin(self,**kwargs):
        '''Bin values in a time series

        Parameters
        ----------

        kwargs :
            Arguments for binning function. See pyleoclim.utils.tsutils.bin for details

        Returns
        -------

        new : pyleoclim.Series
            An binned Series object

        See also
        --------

        pyleoclim.utils.tsutils.bin : bin the time series into evenly-spaced bins

        '''
        new=self.copy()
        res_dict = tsutils.bin(self.time,self.value,**kwargs)
        new.time = res_dict['bins']
        new.value = res_dict['binned_values']
        return new

class PSD:
    '''PSD object obtained from spectral analysis.

    See examples in pyleoclim.core.ui.Series.spectral to see how to create and manipulate these objects

    See also
    --------

    pyleoclim.core.ui.Series.spectral : spectral analysis

    '''
    def __init__(self, frequency, amplitude, label=None, timeseries=None, plot_kwargs=None,
                 spec_method=None, spec_args=None, signif_qs=None, signif_method=None, period_unit=None,
                 beta_est_res=None):
        self.frequency = np.array(frequency)
        self.amplitude = np.array(amplitude)
        self.label = label
        self.timeseries = timeseries
        self.spec_method = spec_method
        self.spec_args = spec_args
        self.signif_qs = signif_qs
        self.signif_method = signif_method
        self.plot_kwargs = {} if plot_kwargs is None else plot_kwargs.copy()
        self.beta_est_res = beta_est_res

        if period_unit is not None:
            self.period_unit = period_unit
        elif timeseries is not None:
            self.period_unit = infer_period_unit_from_time_unit(timeseries.time_unit)
        else:
            self.period_unit = None

    def copy(self):
        '''Copy object
        '''
        return deepcopy(self)

    def __str__(self):
        table = {
            'Frequency': self.frequency,
            'Amplitude': self.amplitude,
        }

        msg = print(tabulate(table, headers='keys'))
        return f'Length: {np.size(self.frequency)}'

    def signif_test(self, number=200, method='ar1', seed=None, qs=[0.95],
                    settings=None):
        '''


        Parameters
        ----------
        number : int, optional
            Number of surrogate series to generate for significance testing. The default is 200.
        method : {ar1}, optional
            Method to generate surrogates. The default is 'ar1'.
        seed : int, optional
            Option to set the seed for reproducibility. The default is None.
        qs : list, optional
            Singificance levels to return. The default is [0.95].
        settings : dict, optional
            Parameters. The default is None.

        Returns
        -------
        new : pyleoclim.PSD
            New PSD object with appropriate significance test

        '''
        new = self.copy()
        surr = self.timeseries.surrogates(
            number=number, seed=seed, method=method, settings=settings
        )
        surr_psd = surr.spectral(method=self.spec_method, settings=self.spec_args)
        new.signif_qs = surr_psd.quantiles(qs=qs)
        new.signif_method = method

        return new

    def beta_est(self, fmin=None, fmax=None, logf_binning_step='max', verbose=False):
        ''' Estimate the scaling factor beta of the PSD in a log-log space

        Parameters
        ----------

        fmin : float
            the minimum frequency edge for beta estimation; the default is the minimum of the frequency vector of the PSD obj

        fmax : float
            the maximum frequency edge for beta estimation; the default is the maximum of the frequency vector of the PSD obj

        logf_binning_step : str, {'max', 'first'}
            if 'max', then the maximum spacing of log(f) will be used as the binning step
            if 'first', then the 1st spacing of log(f) will be used as the binning step

        verbose : bool
            If True, will print warning messages if there is any

        Returns
        -------

        res_dict : dictionary
            - beta: the scaling factor
            - std_err: the one standard deviation error of the scaling factor
            - f_binned: the binned frequency series, used as X for linear regression
            - psd_binned: the binned PSD series, used as Y for linear regression
            - Y_reg: the predicted Y from linear regression, used with f_binned for the slope curve plotting

        '''
        if fmin is None:
            fmin = np.min(self.frequency)

        if fmax is None:
            fmax = np.max(self.frequency)

        res = waveutils.beta_estimation(self.amplitude, self.frequency, fmin=fmin, fmax=fmax, logf_binning_step=logf_binning_step, verbose=verbose)
        res_dict = {
            'beta': res.beta,
            'std_err': res.std_err,
            'f_binned': res.f_binned,
            'psd_binned': res.psd_binned,
            'Y_reg': res.Y_reg,
        }
        return res_dict

    def plot(self, in_loglog=True, in_period=True, label=None, xlabel=None, ylabel='PSD', title=None,
             marker=None, markersize=None, color=None, linestyle=None, linewidth=None, transpose=False,
             xlim=None, ylim=None, figsize=[10, 4], savefig_settings=None, ax=None, mute=False,
             legend=True, lgd_kwargs=None, xticks=None, yticks=None, alpha=None, zorder=None,
             plot_kwargs=None, signif_clr='red', signif_linestyles=['--', '-.', ':'], signif_linewidth=1):

        '''Plots the PSD estimates and signif level if included


        Parameters
        ----------
        in_loglog : bool, optional
            Plot on loglog axis. The default is True.
        in_period : bool, optional
            Plot the x-axis as periodicity rather than frequency. The default is True.
        label : str, optional
            label for the series. The default is None.
        xlabel : str, optional
            Label for the x-axis. The default is None. Will guess based on Series
        ylabel : str, optional
            Label for the y-axis. The default is 'PSD'.
        title : str, optional
            Plot title. The default is None.
        marker : str, optional
            marker to use. The default is None.
        markersize : int, optional
            size of the marker. The default is None.
        color : str, optional
            Line color. The default is None.
        linestyle : str, optional
            linestyle. The default is None.
        linewidth : float, optional
            Width of the line. The default is None.
        transpose : bool, optional
            Plot periodicity on y-. The default is False.
        xlim : list, optional
            x-axis limits. The default is None.
        ylim : list, optional
            y-axis limits. The default is None.
        figsize : list, optional
            Figure size. The default is [10, 4].
        savefig_settings : dict, optional
            save settings options. The default is None.
            the dictionary of arguments for plt.savefig(); some notes below:
            - "path" must be specified; it can be any existed or non-existed path,
              with or without a suffix; if the suffix is not given in "path", it will follow "format"
            - "format" can be one of {"pdf", "eps", "png", "ps"}
        ax : ax, optional
            The matplotlib.Axes object onto which to return the plot. The default is None.
        mute : bool, optional
            if True, the plot will not show;
            recommend to turn on when more modifications are going to be made on ax The default is False.
        legend : bool, optional
            whether to plot the legend. The default is True.
        lgd_kwargs : dict, optional
            Arguments for the legend. The default is None.
        xticks : list, optional
            xticks to use. The default is None.
        yticks : list, optional
            yticks to use. The default is None.
        alpha : float, optional
            Transparency setting. The default is None.
        zorder : int, optional
            Order for the plot. The default is None.
        plot_kwargs : dict, optional
            Other plotting argument. The default is None.
        signif_clr : str, optional
            Color for the significance line. The default is 'red'.
        signif_linestyles : list of str, optional
            Linestyles for significance. The default is ['--', '-.', ':'].
        signif_linewidth : float, optional
            width of the significance line. The default is 1.

        Returns
        -------
        fig, ax

        See also
        --------

        pyleoclim.core.ui.Series.spectral : spectral analysis

        '''
        # Turn the interactive mode off.
        plt.ioff()

        savefig_settings = {} if savefig_settings is None else savefig_settings.copy()
        plot_kwargs = self.plot_kwargs if plot_kwargs is None else plot_kwargs.copy()
        lgd_kwargs = {} if lgd_kwargs is None else lgd_kwargs.copy()

        if label is None:
            label = self.label

        if label is not None:
            plot_kwargs.update({'label': label})

        if marker is not None:
            plot_kwargs.update({'marker': marker})

        if markersize is not None:
            plot_kwargs.update({'markersize': markersize})

        if color is not None:
            plot_kwargs.update({'color': color})

        if linestyle is not None:
            plot_kwargs.update({'linestyle': linestyle})

        if linewidth is not None:
            plot_kwargs.update({'linewidth': linewidth})

        if alpha is not None:
            plot_kwargs.update({'alpha': alpha})

        if zorder is not None:
            plot_kwargs.update({'zorder': zorder})

        if ax is None:
            fig, ax = plt.subplots(figsize=figsize)

        if in_period:
            idx = np.argwhere(self.frequency==0)
            x_axis = 1/np.delete(self.frequency, idx)
            y_axis = np.delete(self.amplitude, idx)
            if xlabel is None:
                xlabel = f'Period [{self.period_unit}]' if self.period_unit is not None else 'Period'

            if xticks is None:
                xticks_default = np.array([0.1, 0.2, 0.5, 1, 2, 5, 10, 20, 50, 100, 200, 500, 1000, 2000, 5000, 1e4, 2e4, 5e4, 1e5, 2e5, 5e5, 1e6])
                mask = (xticks_default >= np.nanmin(x_axis)) & (xticks_default <= np.nanmax(x_axis))
                xticks = xticks_default[mask]

            if xlim is None:
                xlim = [np.max(xticks), np.min(xticks)]

        else:
            idx = np.argwhere(self.frequency==0)
            x_axis = np.delete(self.frequency, idx)
            y_axis = np.delete(self.amplitude, idx)
            if xlabel is None:
                xlabel = f'Frequency [1/{self.period_unit}]' if self.period_unit is not None else 'Frequency'

            if xlim is None:
                xlim = ax.get_xlim()
                xlim = [np.min(xlim), np.max(xlim)]

        if transpose:
            x_axis, y_axis = y_axis, x_axis
            xlim, ylim = ylim, xlim
            xticks, yticks = yticks, xticks
            xlabel, ylabel = ylabel, xlabel
            ax.set_ylim(ylim[::-1])
        else:
            ax.set_xlim(xlim)

        ax.plot(x_axis, y_axis, **plot_kwargs)

        if xlim is not None:
            ax.set_xlim(xlim)

        if ylim is not None:
            ax.set_ylim(ylim)

        # plot significance levels
        if self.signif_qs is not None:
            signif_method_label = {
                'ar1': 'AR(1)',
            }
            nqs = np.size(self.signif_qs.psd_list)

            for i, q in enumerate(self.signif_qs.psd_list):
                idx = np.argwhere(q.frequency==0)
                signif_x_axis = 1/np.delete(q.frequency, idx) if in_period else np.delete(q.frequency, idx)
                signif_y_axis = np.delete(q.amplitude, idx)
                if transpose:
                    signif_x_axis, signif_y_axis = signif_y_axis, signif_x_axis

                ax.plot(
                    signif_x_axis, signif_y_axis,
                    label=f'{signif_method_label[self.signif_method]}, {q.label} threshold',
                    color=signif_clr,
                    linestyle=signif_linestyles[i%3],
                    linewidth=signif_linewidth,
                )

        if in_loglog:
            ax.set_xscale('log')
            ax.set_yscale('log')

        if xticks is not None:
            ax.set_xticks(xticks)
            ax.xaxis.set_major_formatter(ScalarFormatter())
            ax.xaxis.set_major_formatter(FormatStrFormatter('%g'))

        if yticks is not None:
            ax.set_yticks(yticks)
            ax.yaxis.set_major_formatter(ScalarFormatter())
            ax.yaxis.set_major_formatter(FormatStrFormatter('%g'))

        ax.set_xlabel(xlabel)
        ax.set_ylabel(ylabel)

        if legend:
            lgd_args = {'frameon': False}
            lgd_args.update(lgd_kwargs)
            ax.legend(**lgd_args)

        if title is not None:
            ax.set_title(title)

        if 'fig' in locals():
            if 'path' in savefig_settings:
                plotting.savefig(fig, settings=savefig_settings)
            else:
                if not mute:
                    plotting.showfig(fig)
            return fig, ax
        else:
            return ax

class Scalogram:
    def __init__(self, frequency, time, amplitude, coi=None, label=None, Neff=3, timeseries=None,
                 wave_method=None, wave_args=None, signif_qs=None, signif_method=None, freq_method=None, freq_kwargs=None,
                 period_unit=None, time_label=None):
        '''
        Parameters
        ----------
            frequency : array
                the frequency axis
            time : array
                the time axis
            amplitude : array
                the amplitude at each (frequency, time) point;
                note the dimension is assumed to be (frequency, time)
        '''
        self.frequency = np.array(frequency)
        self.time = np.array(time)
        self.amplitude = np.array(amplitude)
        if coi is not None:
            self.coi = np.array(coi)
        else:
            self.coi = waveutils.make_coi(self.time, Neff=Neff)
        self.label = label
        self.timeseries = timeseries
        self.wave_method = wave_method
        self.wave_args = wave_args
        self.signif_qs = signif_qs
        self.signif_method = signif_method
        self.freq_method = freq_method
        self.freq_kwargs = freq_kwargs

        if period_unit is not None:
            self.period_unit = period_unit
        elif timeseries is not None:
            self.period_unit = infer_period_unit_from_time_unit(timeseries.time_unit)
        else:
            self.period_unit = None

        if time_label is not None:
            self.time_label = time_label
        elif timeseries is not None:
            if timeseries.time_unit is not None:
                self.time_label = f'{timeseries.time_name} [{timeseries.time_unit}]'
            else:
                self.time_label = f'{timeseries.time_name}'
        else:
            self.time_label = None


    def copy(self):
        '''Copy object
        '''
        return deepcopy(self)

    def __str__(self):
        table = {
            'Frequency': self.frequency,
            'Time': self.time,
            'Amplitude': self.amplitude,
        }

        msg = print(tabulate(table, headers='keys'))
        return f'Dimension: {np.size(self.frequency)} x {np.size(self.time)}'

    def plot(self, in_period=True, xlabel=None, ylabel=None, title=None,
             ylim=None, xlim=None, yticks=None, figsize=[10, 8], mute=False,
             signif_clr='white', signif_linestyles='-', signif_linewidths=1,
             contourf_style={}, cbar_style={}, savefig_settings={}, ax=None):
        '''Plot the scalogram

        Parameters
        ----------
        in_period : bool, optional
            Plot the in period instead of frequency space. The default is True.
        xlabel : str, optional
            Label for the x-axis. The default is None.
        ylabel : str, optional
            Label for the y-axis. The default is None.
        title : str, optional
            Title for the figure. The default is None.
        ylim : list, optional
            Limits for the y-axis. The default is None.
        xlim : list, optional
            Limits for the x-axis. The default is None.
        yticks : list, optional
            yticks label. The default is None.
        figsize : list, optional
            Figure size The default is [10, 8].
        mute : bool, optional
            if True, the plot will not show;
            recommend to turn on when more modifications are going to be made on ax The default is False.
        signif_clr : str, optional
            Color of the singificance line. The default is 'white'.
        signif_linestyles : str, optional
            Linestyle of the significance line. The default is '-'.
        signif_linewidths : float, optional
            Width for the significance line. The default is 1.
        contourf_style : dict, optional
            Arguments for the contour plot. The default is {}.
        cbar_style : dict, optional
            Arguments for the colarbar. The default is {}.
        savefig_settings : dict, optional
            saving options for the figure. The default is {}.
        ax : ax, optional
            Matplotlib Axis on which to return the figure. The default is None.

        Returns
        -------
        fig, ax

        See also
        --------

        pyleoclim.core.ui.Series.wavelet : Wavelet analysis


        '''
        # Turn the interactive mode off.
        plt.ioff()

        contourf_args = {'cmap': 'magma', 'origin': 'lower', 'levels': 11}
        contourf_args.update(contourf_style)

        if ax is None:
            fig, ax = plt.subplots(figsize=figsize)

        if in_period:
            y_axis = 1/self.frequency
            if ylabel is None:
                ylabel = f'Period [{self.period_unit}]' if self.period_unit is not None else 'Period'

            if yticks is None:
                yticks_default = np.array([0.1, 0.2, 0.5, 1, 2, 5, 10, 20, 50, 100, 200, 500, 1000, 2000, 5000, 1e4, 2e4, 5e4, 1e5, 2e5, 5e5, 1e6])
                mask = (yticks_default >= np.min(y_axis)) & (yticks_default <= np.max(y_axis))
                yticks = yticks_default[mask]
        else:
            y_axis = self.frequency
            if ylabel is None:
                ylabel = f'Frequency [1/{self.period_unit}]' if self.period_unit is not None else 'Frequency'

        cont = ax.contourf(self.time, y_axis, self.amplitude.T, **contourf_args)
        ax.set_yscale('log')

        # plot colorbar
        cbar_args = {'drawedges': False, 'orientation': 'vertical', 'fraction': 0.15, 'pad': 0.05}
        cbar_args.update(cbar_style)

        cb = plt.colorbar(cont, **cbar_args)

        # plot cone of influence
        if self.coi is not None:
            ax.plot(self.time, self.coi, 'k--')

        if yticks is not None:
            ax.set_yticks(yticks)
            ax.yaxis.set_major_formatter(ScalarFormatter())
            ax.yaxis.set_major_formatter(FormatStrFormatter('%g'))

        if title is not None:
            ax.set_title(title)

        if ylim is None:
            ylim = [np.min(y_axis), np.min([np.max(y_axis), np.max(self.coi)])]

        ax.fill_between(self.time, self.coi, np.max(self.coi), color='white', alpha=0.5)

        # plot significance levels
        if self.signif_qs is not None:
            signif_method_label = {
                'ar1': 'AR(1)',
            }
            signif_scal = self.signif_qs.scalogram_list[0]
            signif_boundary = self.amplitude.T / signif_scal.amplitude.T
            ax.contour(
                self.time, y_axis, signif_boundary, [-99, 1],
                colors=signif_clr,
                linestyles=signif_linestyles,
                linewidths=signif_linewidths,
            )

        if xlabel is None:
            xlabel = self.time_label

        if xlabel is not None:
            ax.set_xlabel(xlabel)

        if ylabel is not None:
            ax.set_ylabel(ylabel)

        if xlim is not None:
            ax.set_xlim(xlim)

        ax.set_ylim(ylim)

        if 'fig' in locals():
            if 'path' in savefig_settings:
                plotting.savefig(fig, settings=savefig_settings)
            else:
                if not mute:
                    plotting.showfig(fig)
            return fig, ax
        else:
            return ax

    def signif_test(self, number=200, method='ar1', seed=None, qs=[0.95],
                    settings=None):
        '''Significance test for wavelet analysis

        Parameters
        ----------
        number : int, optional
            Number of surrogates to generate for significance analysis. The default is 200.
        method : {'ar1'}, optional
            Method to use to generate the surrogates. The default is 'ar1'.
        seed : int, optional
            Set the seed for the random number generator. Useful for reproducibility The default is None.
        qs : list, optional
            Significane level to consider. The default is [0.95].
        settings : dict, optional
            Parameters for the model. The default is None.

        Raises
        ------
        ValueError
            qs should be a list with at least one value.

        Returns
        -------
        new : pyleoclim.Scalogram
            A new Scalogram object with the significance level

        See also
        --------

        pyleoclim.core.ui.Series.wavelet : wavelet analysis

        '''

        new = self.copy()
        surr = self.timeseries.surrogates(
            number=number, seed=seed, method=method, settings=settings
        )
        surr_scal = surr.wavelet(method=self.wave_method, settings=self.wave_args)

        if len(qs) > 1:
            raise ValueError('qs should be a list with size 1!')

        new.signif_qs = surr_scal.quantiles(qs=qs)
        new.signif_method = method

        return new


class Coherence:
    '''Coherence object

    See also
    --------

    pyleoclim.core.ui.Series.wavelet_coherence : Wavelet coherence

    '''
    def __init__(self, frequency, time, coherence, phase, coi=None,
                 timeseries1=None, timeseries2=None, signif_qs=None, signif_method=None,
                 freq_method=None, freq_kwargs=None, Neff=3, period_unit=None, time_label=None):
        self.frequency = np.array(frequency)
        self.time = np.array(time)
        self.coherence = np.array(coherence)
        if coi is not None:
            self.coi = np.array(coi)
        else:
            self.coi = waveutils.make_coi(self.time, Neff=Neff)
        self.phase = np.array(phase)
        self.timeseries1 = timeseries1
        self.timeseries2 = timeseries2
        self.signif_qs = signif_qs
        self.signif_method = signif_method
        self.freq_method = freq_method
        self.freq_kwargs = freq_kwargs

        if period_unit is not None:
            self.period_unit = period_unit
        elif timeseries1 is not None:
            self.period_unit = infer_period_unit_from_time_unit(timeseries1.time_unit)
        elif timeseries2 is not None:
            self.period_unit = infer_period_unit_from_time_unit(timeseries2.time_unit)
        else:
            self.period_unit = None

        if time_label is not None:
            self.time_label = time_label
        elif timeseries1 is not None:
            if timeseries1.time_unit is not None:
                self.time_label = f'{timeseries1.time_name} [{timeseries1.time_unit}]'
            else:
                self.time_label = f'{timeseries1.time_name}'
        elif timeseries2 is not None:
            if timeseries2.time_unit is not None:
                self.time_label = f'{timeseries2.time_name} [{timeseries2.time_unit}]'
            else:
                self.time_label = f'{timeseries2.time_name}'
        else:
            self.time_label = None

    def copy(self):
        '''Copy object
        '''
        return deepcopy(self)

    def plot(self, xlabel=None, ylabel=None, title=None, figsize=[10, 8],
             ylim=None, xlim=None, in_period=True, yticks=None, mute=False,
             contourf_style={}, phase_style={}, cbar_style={}, savefig_settings={}, ax=None,
             signif_clr='white', signif_linestyles='-', signif_linewidths=1,
             under_clr='ivory', over_clr='black', bad_clr='dimgray'):
        '''Plot the cross-wavelet results

        Parameters
        ----------
        xlabel : str, optional
            x-axis label. The default is None.
        ylabel : str, optional
            y-axis label. The default is None.
        title : str, optional
            Title of the plot. The default is None.
        figsize : list, optional
            Figure size. The default is [10, 8].
        ylim : list, optional
            y-axis limits. The default is None.
        xlim : list, optional
            x-axis limits. The default is None.
        in_period : bool, optional
            Plots periods instead of frequencies The default is True.
        yticks : list, optional
            y-ticks label. The default is None.
        mute : bool, optional
            if True, the plot will not show;
            recommend to turn on when more modifications are going to be made on ax The default is False. The default is False.
        contourf_style : dict, optional
            Arguments for the contour plot. The default is {}.
        phase_style : dict, optional
            Arguments for the phase arrows. The default is {}.
        cbar_style : dict, optional
            Arguments for the color bar. The default is {}.
        savefig_settings : dict, optional
            The default is {}.
            the dictionary of arguments for plt.savefig(); some notes below:
            - "path" must be specified; it can be any existed or non-existed path,
              with or without a suffix; if the suffix is not given in "path", it will follow "format"
            - "format" can be one of {"pdf", "eps", "png", "ps"}
        ax : ax, optional
            Matplotlib axis on which to return the figure. The default is None.
        signif_clr : str, optional
            Color of the singificance line. The default is 'white'.
        signif_linestyles : str, optional
            Style of the significance line. The default is '-'.
        signif_linewidths : float, optional
            Width of the significance line. The default is 1.
        under_clr : str, optional
            Color for under 0. The default is 'ivory'.
        over_clr : str, optional
            Color for over 1. The default is 'black'.
        bad_clr : str, optional
            Color for missing values. The default is 'dimgray'.

        Returns
        -------
        fig, ax

        See also
        --------

        pyleoclim.core.ui.Series.wavelet_coherence

        '''
        # Turn the interactive mode off.
        plt.ioff()

        if ax is None:
            fig, ax = plt.subplots(figsize=figsize)

        if in_period:
            y_axis = 1/self.frequency
            if ylabel is None:
                ylabel = f'Period [{self.period_unit}]' if self.period_unit is not None else 'Period'

            if yticks is None:
                yticks_default = np.array([0.1, 0.2, 0.5, 1, 2, 5, 10, 20, 50, 100, 200, 500, 1000, 2000, 5000, 1e4, 2e4, 5e4, 1e5, 2e5, 5e5, 1e6])
                mask = (yticks_default >= np.min(y_axis)) & (yticks_default <= np.max(y_axis))
                yticks = yticks_default[mask]
        else:
            y_axis = self.frequency
            if ylabel is None:
                ylabel = f'Frequency [1/{self.period_unit}]' if self.period_unit is not None else 'Frequency'

        # plot coherence amplitude
        contourf_args = {
            'cmap': 'magma',
            'origin': 'lower',
            'levels': np.linspace(0, 1, 11),
        }
        contourf_args.update(contourf_style)

        cmap = cm.get_cmap(contourf_args['cmap'])
        cmap.set_under(under_clr)
        cmap.set_over(over_clr)
        cmap.set_bad(bad_clr)
        contourf_args['cmap'] = cmap

        cont = ax.contourf(self.time, y_axis, self.coherence.T, **contourf_args)

        # plot significance levels
        if self.signif_qs is not None:
            signif_method_label = {
                'ar1': 'AR(1)',
            }
            signif_coh = self.signif_qs.scalogram_list[0]
            signif_boundary = self.coherence.T / signif_coh.amplitude.T
            ax.contour(
                self.time, y_axis, signif_boundary, [-99, 1],
                colors=signif_clr,
                linestyles=signif_linestyles,
                linewidths=signif_linewidths,
            )

        # plot colorbar
        cbar_args = {
            'drawedges': False,
            'orientation': 'vertical',
            'fraction': 0.15,
            'pad': 0.05,
            'ticks': np.linspace(0, 1, 11)
        }
        cbar_args.update(cbar_style)

        cb = plt.colorbar(cont, **cbar_args)

        # plot cone of influence
        ax.set_yscale('log', nonposy='clip')
        ax.plot(self.time, self.coi, 'k--')

        if ylim is None:
            ylim = [np.min(y_axis), np.min([np.max(y_axis), np.max(self.coi)])]

        ax.fill_between(self.time, self.coi, np.max(self.coi), color='white', alpha=0.5)

        if yticks is not None:
            ax.set_yticks(yticks)
            ax.yaxis.set_major_formatter(ScalarFormatter())
            ax.yaxis.set_major_formatter(FormatStrFormatter('%g'))

        if xlabel is None:
            xlabel = self.time_label

        if xlabel is not None:
            ax.set_xlabel(xlabel)

        if ylabel is not None:
            ax.set_ylabel(ylabel)

        # plot phase
        yaxis_range = np.max(y_axis) - np.min(y_axis)
        xaxis_range = np.max(self.time) - np.min(self.time)
        phase_args = {'pt': 0.5, 'skip_x': int(xaxis_range//10), 'skip_y': int(yaxis_range//50), 'scale': 30, 'width': 0.004}
        phase_args.update(phase_style)

        pt = phase_args['pt']
        skip_x = phase_args['skip_x']
        skip_y = phase_args['skip_y']
        scale = phase_args['scale']
        width = phase_args['width']

        phase = np.copy(self.phase)

        if self.signif_qs is None:
            phase[self.coherence < pt] = np.nan
        else:
            phase[signif_boundary.T < 1] = np.nan

        X, Y = np.meshgrid(self.time, 1/self.frequency)
        U, V = np.cos(phase).T, np.sin(phase).T

        ax.quiver(X[::skip_y, ::skip_x], Y[::skip_y, ::skip_x],
                  U[::skip_y, ::skip_x], V[::skip_y, ::skip_x],
                  scale=scale, width=width, zorder=99)

        ax.set_ylim(ylim)

        if xlim is not None:
            ax.set_xlim(xlim)

        if title is not None:
            ax.set_title(title)

        if 'fig' in locals():
            if 'path' in savefig_settings:
                plotting.savefig(fig, settings=savefig_settings)
            else:
                if not mute:
                    plotting.showfig(fig)
            return fig, ax
        else:
            return ax

    def signif_test(self, number=200, method='ar1', seed=None, qs=[0.95], settings=None, mute_pbar=False):
        '''Significance testing

        Parameters
        ----------
        number : int, optional
            Number of surrogate series to create for significance testing. The default is 200.
        method : {'ar1'}, optional
            Method through which to generate the surrogate series. The default is 'ar1'.
        seed : int, optional
            Fixes the seed for the random number generator. Useful for reproducibility. The default is None.
        qs : list, optional
            Significanc level to return. The default is [0.95].
        settings : dict, optional
            Parameters for surrogate model. The default is None.
        mute_pbar : bool, optional
            Mute the progress bar. The default is False.

        Returns
        -------
        new : pyleoclim.Coherence
            Coherence with significance level

        See also
        --------

        pyleoclim.core.ui.Series.wavelet_coherence : Wavelet coherence
        '''


        new = self.copy()
        surr1 = self.timeseries1.surrogates(
            number=number, seed=seed, method=method, settings=settings
        )
        surr2 = self.timeseries2.surrogates(
            number=number, seed=seed, method=method, settings=settings
        )

        cohs = []
        for i in tqdm(range(number), desc='Performing wavelet coherence on surrogate pairs', position=0, leave=True, disable=mute_pbar):
            coh_tmp = surr1.series_list[i].wavelet_coherence(surr2.series_list[i], freq_method=self.freq_method, freq_kwargs=self.freq_kwargs)
            cohs.append(coh_tmp.coherence)

        cohs = np.array(cohs)

        ne, nf, nt = np.shape(cohs)

        coh_qs = np.ndarray(shape=(np.size(qs), nf, nt))
        for i in range(nf):
            for j in range(nt):
                coh_qs[:,i,j] = mquantiles(cohs[:,i,j], qs)

        scal_list = []
        for i, amp in enumerate(coh_qs):
            scal_tmp = Scalogram(
                    frequency=self.frequency, time=self.time, amplitude=amp, coi=self.coi,
                    freq_method=self.freq_method, freq_kwargs=self.freq_kwargs, label=f'{qs[i]*100:g}%',
                )
            scal_list.append(scal_tmp)

        new.signif_qs = MultipleScalogram(scalogram_list=scal_list)
        new.signif_method = method

        return new

class MultipleSeries:
    '''MultipleSeries object.

    This object handles multiple objects of the type Series and can be created from a list of Series objects.
    MultipleSeries should be used when the need to run analysis on multiple records arises, such as running principal component analysis.
    Some of the methods automatically rescale the time axis prior to analysis to ensure that the analysis is run over the same time period.

    Parameters
    ----------

    series_list : list
        a list of pyleoclim.Series objects

    time_unit : str
        The target time unit for every series in the list.
        If None, then no conversion will be applied;
        Otherwise, the time unit of every series in the list will be converted to the target.

   name : str
        name of the collection of timeseries (e.g. 'PAGES 2k ice cores')

    Examples
    --------
    .. ipython:: python
        :okwarning:

        import pyleoclim as pyleo
        import pandas as pd
        data = pd.read_csv(
            'https://raw.githubusercontent.com/LinkedEarth/Pyleoclim_util/Development/example_data/soi_data.csv',
            skiprows=0, header=1
        )
        time = data.iloc[:,1]
        value = data.iloc[:,2]
        ts1 = pyleo.Series(time=time, value=value, time_unit='years')
        ts2 = pyleo.Series(time=time, value=value, time_unit='years')
        ms = pyleo.MultipleSeries([ts1, ts2], name = 'SOI x2')
    '''
    def __init__(self, series_list, time_unit=None, name=None):
        self.series_list = series_list
        self.time_unit = time_unit
        self.name = name

        if self.time_unit is not None:
            new_ts_list = []
            for ts in self.series_list:
                new_ts = ts.convert_time_unit(time_unit=self.time_unit)
                new_ts_list.append(new_ts)

            self.series_list = new_ts_list

    def convert_time_unit(self, time_unit='years'):
        ''' Convert the time unit of the timeseries

        Parameters
        ----------

        time_unit : str
            the target time unit, possible input:
            {
                'year', 'years', 'yr', 'yrs',
                'y BP', 'yr BP', 'yrs BP', 'year BP', 'years BP',
                'ky BP', 'kyr BP', 'kyrs BP', 'ka BP', 'ka',
                'my BP', 'myr BP', 'myrs BP', 'ma BP', 'ma',
            }

        Examples
        --------
        .. ipython:: python
            :okwarning:

            import pyleoclim as pyleo
            import pandas as pd
            data = pd.read_csv(
                'https://raw.githubusercontent.com/LinkedEarth/Pyleoclim_util/Development/example_data/soi_data.csv',
                skiprows=0, header=1
            )
            time = data.iloc[:,1]
            value = data.iloc[:,2]
            ts1 = pyleo.Series(time=time, value=value, time_unit='years')
            ts2 = pyleo.Series(time=time, value=value, time_unit='years')
            ms = pyleo.MultipleSeries([ts1, ts2])
            new_ms = ms.convert_time_unit('yr BP')
            print('Original timeseries:')
            print('time unit:', ms.time_unit)
            print()
            print('Converted timeseries:')
            print('time unit:', new_ms.time_unit)
        '''

        new_ms = self.copy()
        new_ts_list = []
        for ts in self.series_list:
            new_ts = ts.convert_time_unit(time_unit=time_unit)
            new_ts_list.append(new_ts)

        new_ms.time_unit = time_unit
        new_ms.series_list = new_ts_list
        return new_ms

    def filter(self, cutoff_freq=None, method='butterworth', settings=None):
        ''' Filtering the timeseries in the MultipleSeries object

        Parameters
        ----------

        method : str, {'savitzky-golay', 'butterworth'}
            the filtering method
            - 'butterworth': the Butterworth method (default)
            - 'savitzky-golay': the Savitzky-Golay method

        cutoff_freq : float or list
            The cutoff frequency only works with the Butterworth method.
            If a float, it is interpreted as a low-frequency cutoff (lowpass).
            If a list,  it is interpreted as a frequency band (f1, f2), with f1 < f2 (bandpass).

        settings : dict
            a dictionary of the keyword arguments for the filtering method,
            see `pyleoclim.utils.filter.savitzky_golay` and `pyleoclim.utils.filter.butterworth` for the details

        Returns
        -------

        ms : pyleoclim.MultipleSeries

        See also
        --------

        pyleoclim.utils.filter.butterworth : Butterworth method
        pyleoclim.utils.filter.savitzky_golay : Savitzky-Golay method

        '''

        ms = self.copy()

        new_tslist = []
        for ts in self.series_list:
            new_tslist.append(ts.filter(cutoff_freq=cutoff_freq, method=method, settings=settings))

        ms.series_list = new_tslist

        return ms



    def append(self,ts):
        '''Append timeseries ts to MultipleSeries object

        Returns
        -------
        ms : pyleoclim.MultipleSeries
            The augmented object, comprising the old one plus `ts`

        '''
        ms = self.copy()
        ts_list = deepcopy(ms.series_list)
        ts_list.append(ts)
        ms = MultipleSeries(ts_list)
        return ms

    def copy(self):
        '''Copy the object
        '''
        return deepcopy(self)

    def standardize(self):
        '''Standardize each series object

        Returns
        -------
        ms : pyleoclim.MultipleSeries
            The standardized Series

        '''
        ms=self.copy()
        for idx,item in enumerate(ms.series_list):
            s=item.copy()
            v_mod=tsutils.standardize(item.value)[0]
            s.value=v_mod
            ms.series_list[idx]=s
        return ms

    def common_time(self, method='interp', common_step = 'max', start=None, stop = None, step=None, step_style = None, **kwargs):
        ''' Aligns the time axes of a MultipleSeries object, via either binning
        or interpolation. This is critical for workflows that need to assume a
        common time axis for the group of series under consideration.


        The common time axis is characterized by the following parameters:

        start : the latest start date of the bunch (maximun of the minima)
        stop  : the earliest stop date of the bunch (minimum of the maxima)
        step  : The representative spacing between consecutive values

        Optional arguments for binning or interpolation are those of the underling functions.

        Note that by default, all MultipleSeries objects have prograde time grids

        Parameters
        ----------
        method :  string
            either 'bin', 'interp' [default] or 'gkernel'
        common_step : string
            Method to obtain a representative step among all Series
            Valid entries: 'median' [default], 'mean', 'mode' or 'max'
        start : float
            starting point of the common time axis [default = None]
        stop : float
            end point of the common time axis [default = None]
        step : float
            increment the common time axis  [default = None]

        if not provided, `pyleoclim` will use `grid_properties()` to determine these parameters

        step_style : 'string'
            step style to be applied from `grid_properties` [default = None]


        kwargs: dict
            keyword arguments (dictionary) of the various methods

        Returns
        -------
        ms : pyleoclim.MultipleSeries
            The MultipleSeries objects with all series aligned to the same time axis.


        See also
        --------

        pyleoclim.utils.tsutils.bin : put timeseries values into equal bins (possibly leaving NaNs in).
        pyleoclim.utils.tsutils.gkernel : coarse-graining using a Gaussian kernel
        pyleoclim.utils.tsutils.interp : interpolation onto a regular grid (default = linear interpolation)
        pyleoclim.utils.tsutils.grid_properties : infer grid properties

        Examples
        --------

        .. ipython:: python
            :okwarning:

            import numpy as np
            import pyleoclim as pyleo
            import matplotlib.pyplot as plt
            from pyleoclim.utils.tsmodel import colored_noise

            # create 2 incompletely sampled series
            ns = 2 ; nt = 200; n_del = 20
            serieslist = []


            for j in range(ns):
                t = np.arange(nt)
                v = colored_noise(alpha=1, t=t)
                deleted_idx = np.random.choice(range(np.size(t)), n_del, replace=False)
                tu =  np.delete(t, deleted_idx)
                vu =  np.delete(v, deleted_idx)
                ts = pyleo.Series(time = tu, value = vu, label = 'series ' + str(j+1))
                serieslist.append(ts)

            # create MS object from the list
            ms = pyleo.MultipleSeries(serieslist)

            fig, ax = plt.subplots(2,2)
            ax = ax.flatten()
            # apply common_time with default parameters
            msc = ms.common_time()
            msc.plot(title='linear interpolation',ax=ax[0])

            # apply common_time with binning
            msc = ms.common_time(method='bin')
            msc.plot(title='Binning',ax=ax[1], legend=False)

            # apply common_time with gkernel
            msc = ms.common_time(method='gkernel')
            msc.plot(title=r'Gaussian kernel ($h=3$)',ax=ax[2],legend=False)

            # apply common_time with gkernel modified
            msc = ms.common_time(method='gkernel', h=11)
            msc.plot(title=r'Gaussian kernel ($h=11$)',ax=ax[3],legend=False)

            # display, save and close figure
            fig.tight_layout()
            @savefig ms_ct.png
            pyleo.showfig(fig)
            pyleo.closefig(fig)

        '''

        if step_style == None:
          if method == 'bin' or method == 'gkernel':
             step_style = 'max'
          elif  method == 'interp':
             step_style = 'mean'

        gp = np.empty((len(self.series_list),3)) # obtain grid parameters
        for idx,item in enumerate(self.series_list):
            gp[idx,:] = tsutils.grid_properties(item.time, step_style=step_style)
            if gp[idx,2] < 0:  # flip time axis if retrograde
                item.time  = item.time[::-1,...]
                item.value = item.value[::-1,...]

        # define parameters for common time axis
        start = gp[:,0].max()
        stop  = gp[:,1].min()

        if common_step == 'mean':
            step = gp[:,2].mean()
        elif common_step == 'max':
            step = gp[:,2].max()
        elif common_step == 'mode':
            step = stats.mode(gp[:,2])[0][0]
        else:
            step = np.median(gp[:,2])

        ms = self.copy()

        if method == 'bin':
            for idx,item in enumerate(self.series_list):
                ts = item.copy()
                d = tsutils.bin(ts.time, ts.value, bin_size=step, start=start, stop=stop, evenly_spaced = False, **kwargs)
                ts.time  = d['bins']
                ts.value = d['binned_values']
                ms.series_list[idx] = ts

        elif method == 'interp':
            for idx,item in enumerate(self.series_list):
                ts = item.copy()
                ti, vi = tsutils.interp(ts.time, ts.value, step=step, start=start, stop=stop,**kwargs)
                ts.time  = ti
                ts.value = vi
                ms.series_list[idx] = ts

        elif method == 'gkernel':
            for idx,item in enumerate(self.series_list):
                ts = item.copy()
                ti, vi = tsutils.gkernel(ts.time,ts.value,step=step, start=start, stop=stop, **kwargs)
                ts.time  = ti
                ts.value = vi
                ms.series_list[idx] = ts

        else:
            raise NameError('Unknown methods; no action taken')

        return ms

    def correlation(self, target=None, timespan=None, alpha=0.05, settings=None, common_time_kwargs=None):
        ''' Calculate the correlation between a MultipleSeries and a target Series

        If the target Series is not specified, then the 1st member of MultipleSeries will be the target

        Parameters
        ----------
        target : pyleoclim.Series, optional
            A pyleoclim Series object.

        timespan : tuple
            The time interval over which to perform the calculation

        alpha : float
            The significance level (0.05 by default)

        settings : dict
            Parameters for the correlation function, including:

            - nsim : int
                the number of simulations (default: 1000)
            - method : str, {'ttest','isopersistent','isospectral' (default)}
                method for significance testing

        common_time_kwargs : dict
            Parameters for the method MultipleSeries.common_time()

        Returns
        -------

        res : dict
            Containing a list of the Pearson's correlation coefficient, associated significance and p-value.

        See also
        --------

        pyleoclim.utils.correlation.corr_sig : Correlation function

        Examples
        --------

        .. ipython:: python
            :okwarning:

            import pyleoclim as pyleo
            from pyleoclim.utils.tsmodel import colored_noise

            nt = 100
            t0 = np.arange(nt)
            v0 = colored_noise(alpha=1, t=t0)
            noise = np.random.normal(loc=0, scale=1, size=nt)

            ts0 = pyleo.Series(time=t0, value=v0)
            ts1 = pyleo.Series(time=t0, value=v0+noise)
            ts2 = pyleo.Series(time=t0, value=v0+2*noise)
            ts3 = pyleo.Series(time=t0, value=v0+1/2*noise)

            ts_list = [ts1, ts2, ts3]

            ms = pyleo.MultipleSeries(ts_list)
            ts_target = ts0

            corr_res = ms.correlation(ts_target, settings={'nsim': 20})
            print(corr_res)

            corr_res = ms.correlation(settings={'nsim': 20})
            print(corr_res)

        '''
        r_list = []
        signif_list = []
        p_list = []

        if target is None:
            target = self.series_list[0]

        for idx, ts in enumerate(self.series_list):
            corr_res = ts.correlation(target, timespan=timespan, alpha=alpha, settings=settings, common_time_kwargs=common_time_kwargs)
            r_list.append(corr_res['r'])
            signif_list.append(corr_res['signif'])
            p_list.append(corr_res['p'])

        r_lsit = np.array(r_list)
        p_lsit = np.array(p_list)

        corr_res = {
            'r': r_list,
            'p': p_list,
            'signif': signif_list,
            'alpha': alpha,
        }

        return corr_res

    # def mssa(self, M, MC=0, f=0.5):
    #     data = []
    #     for val in self.series_list:
    #         data.append(val.value)
    #     data = np.transpose(np.asarray(data))


    #     res = decomposition.mssa(data, M=M, MC=MC, f=f)
    #     return res

    def equal_lengths(self):
        ''' Test whether all series in object have equal length

        Parameters
        ----------
        None

        Returns
        -------
        flag : boolean
        lengths : list containing the lengths of the series in object
        '''

        lengths = []
        for ts in self.series_list:
            lengths.append(len(ts.value))

        L = lengths[0]
        r = lengths[1:]
        flag = all (l==L for l in r)

        return flag, lengths

    def pca(self,nMC=200,**pca_kwargs):
        ''' Principal Component Analysis

        Parameters
        ----------

        nMC : int
            number of Monte Carlo simulations

        pca_kwargs : tuple


        Returns
        -------
        res : dictionary containing:

            - eigval : eigenvalues (nrec,)
            - eig_ar1 : eigenvalues of the AR(1) ensemble (nrec, nMC)
            - pcs  : PC series of all components (nrec, nt)
            - eofs : EOFs of all components (nrec, nrec)

        References:
        ----------
        Deininger, M., McDermott, F., Mudelsee, M. et al. (2017): Coherency of late Holocene
        European speleothem δ18O records linked to North Atlantic Ocean circulation.
        Climate Dynamics, 49, 595–618. https://doi.org/10.1007/s00382-016-3360-8

        See also
        --------

        pyleoclim.utils.decomposition.mcpca: Monte Carlo PCA

        Examples
        --------

        .. ipython:: python
            :okwarning:

            import pyleoclim as pyleo
            url = 'http://wiki.linked.earth/wiki/index.php/Special:WTLiPD?op=export&lipdid=MD982176.Stott.2004'
            data = pyleo.Lipd(usr_path = url)
            tslist = data.to_LipdSeriesList()
            tslist = tslist[2:] # drop the first two series which only concerns age and depth
            ms = pyleo.MultipleSeries(tslist)

            # msc = ms.common_time()

            # res = msc.pca(nMC=20)

        '''
        flag, lengths = self.equal_lengths()

        if flag==False:
            print('All Time Series should be of same length. Apply common_time() first')
        else: # if all series have equal length
            p = len(lengths)
            n = lengths[0]
            ys = np.empty((n,p))
            for j in range(p):
                ys[:,j] = self.series_list[j].value

        res = decomposition.mcpca(ys, nMC, **pca_kwargs)
        return res

    def bin(self, **kwargs):
        ''' Aligns the time axes of a MultipleSeries object, via binning.
        This is critical for workflows that need to assume a common time axis
        for the group of series under consideration.


        The common time axis is characterized by the following parameters:

        start : the latest start date of the bunch (maximin of the minima)
        stop  : the earliest stop date of the bunch (minimum of the maxima)
        step  : The representative spacing between consecutive values (mean of the median spacings)

        This is a special case of the common_time function.

        Parameters
        ----------

        kwargs : dict
            Arguments for the binning function. See pyleoclim.utils.tsutils.bin

        Returns
        -------
        ms : pyleoclim.MultipleSeries
            The MultipleSeries objects with all series aligned to the same time axis.

        See also
        --------

        pyleoclim.core.ui.MultipleSeries.common_time: Base function on which this operates

        pyleoclim.utils.tsutils.bin: Underlying binning function

        pyleoclim.core.ui.Series.bin: Bin function for Series object

        Examples
        --------

        .. ipython:: python
            :okwarning:

            import pyleoclim as pyleo
            url = 'http://wiki.linked.earth/wiki/index.php/Special:WTLiPD?op=export&lipdid=MD982176.Stott.2004'
            data = pyleo.Lipd(usr_path = url)
            tslist = data.to_LipdSeriesList()
            tslist = tslist[2:] # drop the first two series which only concerns age and depth
            ms = pyleo.MultipleSeries(tslist)
            msbin = ms.bin()

        '''

        ms = self.copy()

        ms = ms.common_time(method = 'binning', **kwargs)

        return ms

    def gkernel(self, **kwargs):
        ''' Aligns the time axes of a MultipleSeries object, via Gaussian kernel.
        This is critical for workflows that need to assume a common time axis
        for the group of series under consideration.


        The common time axis is characterized by the following parameters:

        start : the latest start date of the bunch (maximin of the minima)
        stop  : the earliest stop date of the bunch (minimum of the maxima)
        step  : The representative spacing between consecutive values (mean of the median spacings)

        This is a special case of the common_time function.

        Parameters
        ----------

        kwargs : dict
            Arguments for gkernel. See pyleoclim.utils.tsutils.gkernel for details.

        Returns
        -------
        ms : pyleoclim.MultipleSeries
            The MultipleSeries objects with all series aligned to the same time axis.

        See also
        --------

        pyleoclim.core.ui.MultipleSeries.common_time: Base function on which this operates

        pyleoclim.utils.tsutils.gkernel: Underlying binning function


        Examples
        --------

        .. ipython:: python
            :okwarning:

            import pyleoclim as pyleo
            url = 'http://wiki.linked.earth/wiki/index.php/Special:WTLiPD?op=export&lipdid=MD982176.Stott.2004'
            data = pyleo.Lipd(usr_path = url)
            tslist = data.to_LipdSeriesList()
            tslist = tslist[2:] # drop the first two series which only concerns age and depth
            ms = pyleo.MultipleSeries(tslist)
            msk = ms.gkernel()

        '''

        ms = self.copy()

        ms = ms.common_time(method = 'gkernel', **kwargs)

        return ms

    def interp(self, **kwargs):
        ''' Aligns the time axes of a MultipleSeries object, via interpolation.
        This is critical for workflows that need to assume a common time axis
        for the group of series under consideration.


        The common time axis is characterized by the following parameters:

        start : the latest start date of the bunch (maximin of the minima)
        stop  : the earliest stop date of the bunch (minimum of the maxima)
        step  : The representative spacing between consecutive values (mean of the median spacings)

        This is a special case of the common_time function.

        Parameters
        ----------

        kwargs: keyword arguments (dictionary) for the interpolation method

        Returns
        -------
        ms : pyleoclim.MultipleSeries
            The MultipleSeries objects with all series aligned to the same time axis.

        See also
        --------

        pyleoclim.core.ui.MultipleSeries.common_time: Base function on which this operates

        pyleoclim.utils.tsutils.interp: Underlying interpolation function

        pyleoclim.core.ui.Series.interp: Interpolation function for Series object

        Examples
        --------

        .. ipython:: python
            :okwarning:

            import pyleoclim as pyleo
            url = 'http://wiki.linked.earth/wiki/index.php/Special:WTLiPD?op=export&lipdid=MD982176.Stott.2004'
            data = pyleo.Lipd(usr_path = url)
            tslist = data.to_LipdSeriesList()
            tslist = tslist[2:] # drop the first two series which only concerns age and depth
            ms = pyleo.MultipleSeries(tslist)
            msinterp = ms.interp()

        '''
        ms = self.copy()

        ms = ms.common_time(method = 'interp', **kwargs)

        return ms

    def detrend(self,method='emd',**kwargs):
        '''Detrend timeseries

        Parameters
        ----------
        method : str, optional
            The method for detrending. The default is 'emd'.
            Options include:
                * linear: the result of a linear least-squares fit to y is subtracted from y.
                * constant: only the mean of data is subtrated.
                * "savitzky-golay", y is filtered using the Savitzky-Golay filters and the resulting filtered series is subtracted from y.
                * "emd" (default): Empirical mode decomposition. The last mode is assumed to be the trend and removed from the series
        **kwargs : dict
            Relevant arguments for each of the methods.

        Returns
        -------
        ms : pyleoclim.MultipleSeries
            The detrended timeseries

        See also
        --------

        pyleoclim.core.ui.Series.detrend : Detrending for a single series
        pyleoclim.utils.tsutils.detrend : Detrending function

        '''
        ms=self.copy()
        for idx,item in enumerate(ms.series_list):
            s=item.copy()
            v_mod=tsutils.detrend(item.value,x=item.time,method=method,**kwargs)
            s.value=v_mod
            ms.series_list[idx]=s
        return ms

    def spectral(self, method='wwz', settings=None, mute_pbar=False, freq_method='log', freq_kwargs=None, label=None, verbose=False):
        ''' Perform spectral analysis on the timeseries

        Parameters
        ----------

        method : str
            {'wwz', 'mtm', 'lomb_scargle', 'welch', 'periodogram'}

        freq_method : str
            {'log','scale', 'nfft', 'lomb_scargle', 'welch'}

        freq_kwargs : dict
            Arguments for frequency vector

        settings : dict
            Arguments for the specific spectral method

        label : str
            Label for the PSD object

        verbose : bool
            If True, will print warning messages if there is any

        mute_pbar : {True, False}
            Mute the progress bar. Default is False.

        Returns
        -------

        psd : pyleoclim.MultiplePSD
            A Multiple PSD object

        See also
        --------
        pyleoclim.utils.spectral.mtm : Spectral analysis using the Multitaper approach

        pyleoclim.utils.spectral.lomb_scargle : Spectral analysis using the Lomb-Scargle method

        pyleoclim.utils.spectral.welch: Spectral analysis using the Welch segement approach

        pyleoclim.utils.spectral.periodogram: Spectral anaysis using the basic Fourier transform

        pyleoclim.utils.spectral.wwz_psd : Spectral analysis using the Wavelet Weighted Z transform

        pyleoclim.utils.wavelet.make_freq : Functions to create the frequency vector

        pyleoclim.utils.tsutils.detrend : Detrending function

        pyleoclim.core.ui.Series.spectral : Spectral analysis for a single timeseries

        pyleoclim.core.ui.PSD : PSD object

        pyleoclim.core.ui.MultiplePSD : Multiple PSD object
        '''
        settings = {} if settings is None else settings.copy()

        psd_list = []
        for s in tqdm(self.series_list, desc='Performing spectral analysis on surrogates', position=0, leave=True, disable=mute_pbar):
            psd_tmp = s.spectral(method=method, settings=settings, freq_method=freq_method, freq_kwargs=freq_kwargs, label=label, verbose=verbose)
            psd_list.append(psd_tmp)

        psds = MultiplePSD(psd_list=psd_list)

        return psds

    def wavelet(self, method='wwz', settings={}, freq_method='log', freq_kwargs=None, verbose=False, mute_pbar=False):
        '''Wavelet analysis

        Parameters
        ----------
        method : {wwz, cwt}
            Whether to use the wwz method for unevenly spaced timeseries or traditional cwt (from pywavelets)

        settings : dict, optional
            Settings for the particular method. The default is {}.

        freq_method : str
            {'log', 'scale', 'nfft', 'lomb_scargle', 'welch'}

        freq_kwargs : dict
            Arguments for frequency vector

        settings : dict
            Arguments for the specific spectral method

        verbose : bool
            If True, will print warning messages if there is any


        mute_pbar : bool, optional
            Whether to mute the progress bar. The default is False.

        Returns
        -------
        scals : pyleoclim.MultipleScalograms

        See also
        --------
        pyleoclim.utils.wavelet.wwz : wwz function

        pyleoclim.utils.wavelet.make_freq : Functions to create the frequency vector

        pyleoclim.utils.tsutils.detrend : Detrending function

        pyleoclim.core.ui.Series.wavelet : wavelet analysis on single object

        pyleoclim.core.ui.MultipleScalogram : Multiple Scalogram object

        '''
        settings = {} if settings is None else settings.copy()

        scal_list = []
        for s in tqdm(self.series_list, desc='Performing wavelet analysis on surrogates', position=0, leave=True, disable=mute_pbar):
            scal_tmp = s.wavelet(method=method, settings=settings, freq_method=freq_method, freq_kwargs=freq_kwargs, verbose=verbose)
            scal_list.append(scal_tmp)

        scals = MultipleScalogram(scalogram_list=scal_list)

        return scals

    def plot(self, figsize=[10, 4],
             marker=None, markersize=None, color=None,
             linestyle=None, linewidth=None,
             xlabel=None, ylabel=None, title=None,
             legend=True, plot_kwargs=None, lgd_kwargs=None,
             savefig_settings=None, ax=None, mute=False, invert_xaxis=False):
        '''Plot multiple timeseries on the same axis

        Parameters
        ----------
        figsize : list, optional
            Size of the figure. The default is [10, 4].
        marker : str, optional
            marker type. The default is None.
        markersize : float, optional
            marker size. The default is None.
        color : str, optional
            color. The default is None.
        linestyle : str, optional
            Line style. The default is None.
        linewidth : float, optional
            The width of the line. The default is None.
        xlabel : str, optional
            x-axis label. The default is None.
        ylabel : str, optional
            y-axis label. The default is None.
        title : str, optional
            Title. The default is None.
        legend : bool, optional
            Wether the show the legend. The default is True.
        plot_kwargs : dict, optional
            Plot parameters. The default is None.
        lgd_kwargs : dict, optional
            Legend parameters. The default is None.
        savefig_settings : dictionary, optional
            the dictionary of arguments for plt.savefig(); some notes below:
            - "path" must be specified; it can be any existed or non-existed path,
              with or without a suffix; if the suffix is not given in "path", it will follow "format"
            - "format" can be one of {"pdf", "eps", "png", "ps"} The default is None.
        ax : matplotlib.ax, optional
            The matplotlib axis onto which to return the figure. The default is None.
        mute : bool, optional
            if True, the plot will not show;
            recommend to turn on when more modifications are going to be made on ax
        invert_xaxis : bool, optional
            if True, the x-axis of the plot will be inverted

        Returns
        -------
        fig, ax

        '''
        # Turn the interactive mode off.
        plt.ioff()

        savefig_settings = {} if savefig_settings is None else savefig_settings.copy()
        plot_kwargs = {} if plot_kwargs is None else plot_kwargs.copy()
        lgd_kwargs = {} if lgd_kwargs is None else lgd_kwargs.copy()

        if ax is None:
            fig, ax = plt.subplots(figsize=figsize)

        if ylabel is None:
            consistent_ylabels = True
            time_label, value_label = self.series_list[0].make_labels()
            for s in self.series_list[1:]:
                time_label_tmp, value_label_tmp = s.make_labels()
                if value_label_tmp != value_label:
                    consistent_ylabels = False

            if consistent_ylabels:
                ylabel = value_label
            else:
                ylabel = 'value'

        for s in self.series_list:
            ax = s.plot(
                figsize=figsize, marker=marker, markersize=markersize, color=color, linestyle=linestyle,
                linewidth=linewidth, label=s.label, xlabel=xlabel, ylabel=ylabel, title=title,
                legend=legend, lgd_kwargs=lgd_kwargs, plot_kwargs=plot_kwargs, ax=ax,
            )

        if invert_xaxis:
            ax.invert_xaxis()

        if 'fig' in locals():
            if 'path' in savefig_settings:
                plotting.savefig(fig, settings=savefig_settings)
            else:
                if not mute:
                    plotting.showfig(fig)
            return fig, ax
        else:
            return ax

    def stackplot(self, figsize=None, savefig_settings=None,  xlim=None, fill_between_alpha=0.2, colors=None, cmap='tab10', norm=None,
                  spine_lw=1.5, grid_lw=0.5, font_scale=0.8, label_x_loc=-0.15, v_shift_factor=3/4, linewidth=1.5):
        ''' Stack plot of multiple series

        Note that the plotting style is uniquely designed for this one and cannot be properly reset with `pyleoclim.set_style()`.

        Parameters
        ----------
        figsize : list
            Size of the figure.
        colors : a list of, or one, Python supported color code (a string of hex code or a tuple of rgba values)
            Colors for plotting.
            If None, the plotting will cycle the 'tab10' colormap;
            if only one color is specified, then all curves will be plotted with that single color;
            if a list of colors are specified, then the plotting will cycle that color list.
        cmap : str
            The colormap to use when "colors" is None.
        norm : matplotlib.colors.Normalize like
            The nomorlization for the colormap.
            If None, a linear normalization will be used.
        savefig_settings : dictionary
            the dictionary of arguments for plt.savefig(); some notes below:
            - "path" must be specified; it can be any existed or non-existed path,
              with or without a suffix; if the suffix is not given in "path", it will follow "format"
            - "format" can be one of {"pdf", "eps", "png", "ps"} The default is None.
        xlim : list
            The x-axis limit.
        fill_between_alpha : float
            The transparency for the fill_between shades.
        spine_lw : float
            The linewidth for the spines of the axes.
        grid_lw : float
            The linewidth for the gridlines.
        linewidth : float
            The linewidth for the curves.
        font_scale : float
            The scale for the font sizes. Default is 0.8.
        label_x_loc : float
            The x location for the label of each curve.
        v_shift_factor : float
            The factor for the vertical shift of each axis.
            The default value 3/4 means the top of the next axis will be located at 3/4 of the height of the previous one.

        Returns
        -------
        fig, ax

        Examples
        --------

        .. ipython:: python
            :okwarning:

            import pyleoclim as pyleo
            url = 'http://wiki.linked.earth/wiki/index.php/Special:WTLiPD?op=export&lipdid=MD982176.Stott.2004'
            data = pyleo.Lipd(usr_path = url)
            tslist = data.to_LipdSeriesList()
            tslist = tslist[2:] # drop the first two series which only concerns age and depth
            ms = pyleo.MultipleSeries(tslist)
            @savefig mts_stackplot.png
            fig, ax = ms.stackplot()
            pyleo.closefig(fig)

        '''
        plt.ioff()
        current_style = deepcopy(mpl.rcParams)
        plotting.set_style('journal', font_scale=font_scale)
        savefig_settings = {} if savefig_settings is None else savefig_settings.copy()

        n_ts = len(self.series_list)

        fig = plt.figure(figsize=figsize)

        if xlim is None:
            time_min = np.inf
            time_max = -np.inf
            for ts in self.series_list:
                if np.min(ts.time) <= time_min:
                    time_min = np.min(ts.time)
                if np.max(ts.time) >= time_max:
                    time_max = np.max(ts.time)
            xlim = [time_min, time_max]

        ax = {}
        left = 0
        width = 1
        height = 1/n_ts
        bottom = 1
        for idx, ts in enumerate(self.series_list):
            if colors is None:
                cmap_obj = plt.get_cmap(cmap)
                if hasattr(cmap_obj, 'colors'):
                    nc = len(cmap_obj.colors)
                else:
                    nc = len(self.series_list)

                if norm is None:
                    norm = mpl.colors.Normalize(vmin=0, vmax=nc-1)

                clr = cmap_obj(norm(idx%nc))
            elif type(colors) is str:
                clr = colors
            elif type(colors) is list:
                nc = len(colors)
                clr = colors[idx%nc]
            else:
                raise TypeError('"colors" should be a list of, or one, Python supported color code (a string of hex code or a tuple of rgba values)')

            bottom -= height*v_shift_factor
            ax[idx] = fig.add_axes([left, bottom, width, height])
            ax[idx].plot(ts.time, ts.value, color=clr, lw=linewidth)
            ax[idx].patch.set_alpha(0)
            ax[idx].set_xlim(xlim)
            time_label, value_label = ts.make_labels()
            ax[idx].set_ylabel(value_label, weight='bold')

            mu = np.mean(ts.value)
            std = np.std(ts.value)
            ylim = [mu-4*std, mu+4*std]
            ax[idx].fill_between(ts.time, ts.value, y2=mu, alpha=fill_between_alpha, color=clr)
            trans = transforms.blended_transform_factory(ax[idx].transAxes, ax[idx].transData)
            if ts.label is not None:
                ax[idx].text(label_x_loc, mu, ts.label, horizontalalignment='right', transform=trans, color=clr, weight='bold')
            ax[idx].set_ylim(ylim)
            ax[idx].set_yticks(ylim)
            ax[idx].yaxis.set_major_formatter(FormatStrFormatter('%.1f'))
            ax[idx].grid(False)
            if idx % 2 == 0:
                ax[idx].spines['left'].set_visible(True)
                ax[idx].spines['left'].set_linewidth(spine_lw)
                ax[idx].spines['left'].set_color(clr)
                ax[idx].spines['right'].set_visible(False)
                ax[idx].yaxis.set_label_position('left')
                ax[idx].yaxis.tick_left()
            else:
                ax[idx].spines['left'].set_visible(False)
                ax[idx].spines['right'].set_visible(True)
                ax[idx].spines['right'].set_linewidth(spine_lw)
                ax[idx].spines['right'].set_color(clr)
                ax[idx].yaxis.set_label_position('right')
                ax[idx].yaxis.tick_right()

            ax[idx].yaxis.label.set_color(clr)
            ax[idx].tick_params(axis='y', colors=clr)
            ax[idx].spines['top'].set_visible(False)
            ax[idx].spines['bottom'].set_visible(False)
            ax[idx].tick_params(axis='x', which='both', length=0)
            ax[idx].set_xlabel('')
            ax[idx].set_xticklabels([])
            xt = ax[idx].get_xticks()[1:-1]
            for x in xt:
                ax[idx].axvline(x=x, color='lightgray', linewidth=grid_lw, ls='-', zorder=-1)
            ax[idx].axhline(y=mu, color='lightgray', linewidth=grid_lw, ls='-', zorder=-1)

        bottom -= height*(1-v_shift_factor)
        ax[n_ts] = fig.add_axes([left, bottom, width, height])
        ax[n_ts].set_xlabel(time_label)
        ax[n_ts].spines['left'].set_visible(False)
        ax[n_ts].spines['right'].set_visible(False)
        ax[n_ts].spines['bottom'].set_visible(True)
        ax[n_ts].spines['bottom'].set_linewidth(spine_lw)
        ax[n_ts].set_yticks([])
        ax[n_ts].patch.set_alpha(0)
        ax[n_ts].set_xlim(xlim)
        ax[n_ts].grid(False)
        ax[n_ts].tick_params(axis='x', which='both', length=3.5)
        xt = ax[n_ts].get_xticks()[1:-1]
        for x in xt:
            ax[n_ts].axvline(x=x, color='lightgray', linewidth=grid_lw, ls='-', zorder=-1)

        if 'path' in savefig_settings:
            plotting.savefig(fig, settings=savefig_settings)
        else:
            plotting.showfig(fig)

        # reset the plotting style
        mpl.rcParams.update(current_style)
        return fig, ax


class SurrogateSeries(MultipleSeries):
    ''' Object containing surrogate timeseries, usually obtained through recursive modeling (e.g., AR1)

    Surrogate Series is a child of MultipleSeries. All methods available for MultipleSeries are available for surrogate series.
    '''
    def __init__(self, series_list, surrogate_method=None, surrogate_args=None):
        self.series_list = series_list
        self.surrogate_method = surrogate_method
        self.surrogate_args = surrogate_args

class EnsembleSeries(MultipleSeries):
    ''' EnsembleSeries object

    The EnsembleSeries object is a child of the MultipleSeries object, that is, a special case of MultipleSeries, aiming for ensembles of similar series.
    Ensembles usually arise from age modeling or Bayesian calibrations. All members of an EnsembleSeries object are assumed to share identical labels and units.

    All methods available for MultipleSeries are available for EnsembleSeries. Some functions were modified for the special case of ensembles.

    '''
    def __init__(self, series_list):
        self.series_list = series_list

    def make_labels(self):
        '''
        Initialization of labels

        Returns
        -------
        time_header : str
            Label for the time axis
        value_header : str
            Label for the value axis

        '''
        ts_list = self.series_list

        if ts_list[0].time_name is not None:
            time_name_str = ts_list[0].time_name
        else:
            time_name_str = 'time'

        if ts_list[0].value_name is not None:
            value_name_str = ts_list[0].value_name
        else:
            value_name_str = 'value'

        if ts_list[0].value_unit is not None:
            value_header = f'{value_name_str} [{ts_list[0].value_unit}]'
        else:
            value_header = f'{value_name_str}'

        if ts_list[0].time_unit is not None:
            time_header = f'{time_name_str} [{ts_list[0].time_unit}]'
        else:
            time_header = f'{time_name_str}'

        return time_header, value_header

    def quantiles(self, qs=[0.05, 0.5, 0.95]):
        '''Calculate quantiles of an EnsembleSeries object

        Parameters
        ----------
        qs : list, optional
            List of quantiles to consider for the calculation. The default is [0.05, 0.5, 0.95].

        Returns
        -------
        ens_qs : pyleoclim.EnsembleSeries

        '''
        time = np.copy(self.series_list[0].time)
        vals = []
        for ts in self.series_list:
            if not np.array_equal(ts.time, time):
                raise ValueError('Time axis not consistent across the ensemble!')

            vals.append(ts.value)

        vals = np.array(vals)
        ens_qs = mquantiles(vals, qs, axis=0)

        ts_list = []
        for i, quant in enumerate(ens_qs):
            ts = Series(time=time, value=quant, label=f'{qs[i]*100:g}%')
            ts_list.append(ts)

        ens_qs = EnsembleSeries(series_list=ts_list)

        return ens_qs

    def correlation(self, target=None, timespan=None, alpha=0.05, settings=None, fdr_kwargs=None, common_time_kwargs=None):
        ''' Calculate the correlation between an EnsembleSeries object to a target.

        If the target is not specified, then the 1st member of the ensemble will be the target
        Note that the FDR approach is applied by default to determine the significance of the p-values (more information in See Also below).

        Parameters
        ----------
        target : pyleoclim.Series or pyleoclim.EnsembleSeries, optional
            A pyleoclim Series object or EnsembleSeries object.
            When the target is also an EnsembleSeries object, then the calculation of correlation is performed in a one-to-one sense,
            and the ourput list of correlation values and p-values will be the size of the series_list of the self object.
            That is, if the self object contains n Series, and the target contains n+m Series,
            then only the first n Series from the object will be used for the calculation;
            otherwise, if the target contains only n-m Series, then the first m Series in the target will be used twice in sequence.

        timespan : tuple
            The time interval over which to perform the calculation

        alpha : float
            The significance level (0.05 by default)

        settings : dict
            Parameters for the correlation function (significance testing and number of simulations)

        fdr_kwargs : dict
            Parameters for the FDR function

        common_time_kwargs : dict
            Parameters for the method MultipleSeries.common_time()

        Returns
        -------

        res : dict
            Containing a list of the Pearson's correlation coefficient, associated significance and p-value.

        See also
        --------

        pyleoclim.utils.correlation.corr_sig : Correlation function
        pyleoclim.utils.correlation.fdr : FDR function

        Examples
        --------

        .. ipython:: python
            :okwarning:

            import pyleoclim as pyleo
            from pyleoclim.utils.tsmodel import colored_noise

            nt = 100
            t0 = np.arange(nt)
            v0 = colored_noise(alpha=1, t=t0)
            noise = np.random.normal(loc=0, scale=1, size=nt)

            ts0 = pyleo.Series(time=t0, value=v0)
            ts1 = pyleo.Series(time=t0, value=v0+noise)
            ts2 = pyleo.Series(time=t0, value=v0+2*noise)
            ts3 = pyleo.Series(time=t0, value=v0+1/2*noise)

            ts_list1 = [ts0, ts1]
            ts_list2 = [ts2, ts3]

            ts_ens = pyleo.EnsembleSeries(ts_list1)
            ts_target = pyleo.EnsembleSeries(ts_list2)

            corr_res = ts_ens.correlation(ts_target)
            print(corr_res)

        '''
        if target is None:
            target = self.series_list[0]

        r_list = []
        p_list = []
        signif_list = []

        for idx, ts1 in enumerate(self.series_list):
            if hasattr(target, 'series_list'):
                nEns = np.size(target.series_list)
                if idx < nEns:
                    value2 = target.series_list[idx].value
                    time2 = target.series_list[idx].time
                else:
                    value2 = target.series_list[idx-nEns].value
                    time2 = target.series_list[idx-nEns].time
            else:
                value2 = target.value
                time2 = target.time

            ts2 = Series(time=time2, value=value2)
            corr_res = ts1.correlation(ts2, timespan=timespan, settings=settings, common_time_kwargs=common_time_kwargs)
            r_list.append(corr_res['r'])
            signif_list.append(corr_res['signif'])
            p_list.append(corr_res['p'])

        r_lsit = np.array(r_list)
        p_lsit = np.array(p_list)

        signif_fdr_list = []
        fdr_kwargs = {} if fdr_kwargs is None else fdr_kwargs.copy()
        args = {}
        args.update(fdr_kwargs)
        for i in range(np.size(signif_list)):
            signif_fdr_list.append(False)

        fdr_res = corrutils.fdr(p_list, **fdr_kwargs)
        if fdr_res is not None:
            for i in fdr_res:
                signif_fdr_list[i] = True

        corr_ens = CorrEns(r_list, p_list, signif_list, signif_fdr_list, alpha)
        return corr_ens

    def plot(self, figsize=[10, 4], xlabel=None, ylabel=None, title=None, line_num=10, seed=None,
             xlim=None, ylim=None, savefig_settings=None, ax=None, xticks=None, yticks=None, plot_legend=True,
             trace_clr=sns.xkcd_rgb['pale red'], trace_lw=0.5, trace_alpha=0.3, lgd_kwargs=None, mute=False):
            '''Plot EnsembleSeries as a subset of traces.

            Parameters
            ----------
            figsize : list, optional
                The figure size. The default is [10, 4].
            xlabel : str, optional
                x-axis label. The default is None.
            ylabel : str, optional
                y-axis label. The default is None.
            title : str, optional
                Plot title. The default is None.
            xlim : list, optional
                x-axis limits. The default is None.
            ylim : list, optional
                y-axis limits. The default is None.
            trace_clr : str, optional
                Color of the traces. The default is sns.xkcd_rgb['pale red'].
            trace_alpha : float, optional
                Transparency of the lines representing the multiple members. The default is 0.2.
            trace_lw : float, optional
                Width of the lines representing the multiple members. The default is 0.5.
            line_num : int, optional
                Number of individual members to plot. The default is 10.
            savefig_settings : dict, optional
                the dictionary of arguments for plt.savefig(); some notes below:
                - "path" must be specified; it can be any existed or non-existed path,
                  with or without a suffix; if the suffix is not given in "path", it will follow "format"
                - "format" can be one of {"pdf", "eps", "png", "ps"} The default is None.
            ax : matplotlib.ax, optional
                Matplotlib axis on which to return the plot. The default is None.
            xticks : list, optional
                xticks label. The default is None.
            yticks : list, optional
                yticks label. The default is None.
            plot_legend : bool, optional
                Whether to plot the legend. The default is True.
            lgd_kwargs : dict, optional
                Parameters for the legend. The default is None.
            mute : bool, optional
                if True, the plot will not show;
                recommend to turn on when more modifications are going to be made on ax. The default is False.
            seed : int, optional
                Set the seed for the random number generator. Useful for reproducibility. The default is None.

            Returns
            -------
            fig, ax

            '''
            # Turn the interactive mode off.
            plt.ioff()

            savefig_settings = {} if savefig_settings is None else savefig_settings.copy()
            lgd_kwargs = {} if lgd_kwargs is None else lgd_kwargs.copy()

            # generate default axis labels
            time_label, value_label = self.make_labels()

            if xlabel is None:
                xlabel = time_label

            if ylabel is None:
                ylabel = value_label

            if ax is None:
                fig, ax = plt.subplots(figsize=figsize)

            if line_num > 0:
                if seed is not None:
                    np.random.seed(seed)

                nts = np.size(self.series_list)
                random_draw_idx = np.random.choice(nts, line_num)

                for idx in random_draw_idx:
                    self.series_list[idx].plot(xlabel=xlabel, ylabel=ylabel, zorder=99, linewidth=trace_lw,
                        xlim=xlim, ylim=ylim, ax=ax, color=trace_clr, alpha=trace_alpha,
                    )
                ax.plot(np.nan, np.nan, color=trace_clr, label=f'example members (n={line_num})')

            if title is not None:
                ax.set_title(title)

            if plot_legend:
                lgd_args = {'frameon': False}
                lgd_args.update(lgd_kwargs)
                ax.legend(**lgd_args)

            if 'fig' in locals():
                if 'path' in savefig_settings:
                    plotting.savefig(fig, settings=savefig_settings)
                else:
                    if not mute:
                        plotting.showfig(fig)
                return fig, ax
            else:
                return ax

    def plot_envelope(self, figsize=[10, 4], qs=[0.025, 0.25, 0.5, 0.75, 0.975],
                      xlabel=None, ylabel=None, title=None,
                      xlim=None, ylim=None, savefig_settings=None, ax=None, xticks=None, yticks=None, plot_legend=True,
                      curve_clr=sns.xkcd_rgb['pale red'], curve_lw=2, shade_clr=sns.xkcd_rgb['pale red'], shade_alpha=0.2,
                      inner_shade_label='IQR', outer_shade_label='95% CI', lgd_kwargs=None, mute=False):
        '''Plot EnsembleSeries as an envelope.

        Parameters
        ----------
        figsize : list, optional
            The figure size. The default is [10, 4].
        qs : list, optional
            The significance levels to consider. The default is [0.025, 0.25, 0.5, 0.75, 0.975] (median, interquartile range, and central 95% region)
        xlabel : str, optional
            x-axis label. The default is None.
        ylabel : str, optional
            y-axis label. The default is None.
        title : str, optional
            Plot title. The default is None.
        xlim : list, optional
            x-axis limits. The default is None.
        ylim : list, optional
            y-axis limits. The default is None.
        savefig_settings : dict, optional
            the dictionary of arguments for plt.savefig(); some notes below:
            - "path" must be specified; it can be any existed or non-existed path,
              with or without a suffix; if the suffix is not given in "path", it will follow "format"
            - "format" can be one of {"pdf", "eps", "png", "ps"} The default is None.
        ax : matplotlib.ax, optional
            Matplotlib axis on which to return the plot. The default is None.
        xticks : list, optional
            xticks label. The default is None.
        yticks : list, optional
            yticks label. The default is None.
        plot_legend : bool, optional
            Wether to plot the legend. The default is True.
        curve_clr : str, optional
            Color of the main line (median). The default is sns.xkcd_rgb['pale red'].
        curve_lw : str, optional
            Width of the main line (median). The default is 2.
        shade_clr : str, optional
            Color of the shaded envelope. The default is sns.xkcd_rgb['pale red'].
        shade_alpha : float, optional
            Transparency on the envelope. The default is 0.2.
        inner_shade_label : str, optional
            Label for the envelope. The default is 'IQR'.
        outer_shade_label : str, optional
            Label for the envelope. The default is '95\% CI'.
        lgd_kwargs : dict, optional
            Parameters for the legend. The default is None.
        mute : bool, optional
            if True, the plot will not show;
            recommend to turn on when more modifications are going to be made on ax. The default is False.

        Returns
        -------
        fig, ax

        '''
        # Turn the interactive mode off.
        plt.ioff()

        savefig_settings = {} if savefig_settings is None else savefig_settings.copy()
        lgd_kwargs = {} if lgd_kwargs is None else lgd_kwargs.copy()

        # generate default axis labels
        time_label, value_label = self.make_labels()

        if xlabel is None:
            xlabel = time_label

        if ylabel is None:
            ylabel = value_label

        if ax is None:
            fig, ax = plt.subplots(figsize=figsize)

        ts_qs = self.quantiles(qs=qs)


        if inner_shade_label is None:
            inner_shade_label = f'{ts_qs.series_list[1].label}-{ts_qs.series_list[-2].label}'

        if outer_shade_label is None:
            outer_shade_label = f'{ts_qs.series_list[0].label}-{ts_qs.series_list[-1].label}'

        time = ts_qs.series_list[0].time
        # plot outer envelope
        ax.fill_between(
            time, ts_qs.series_list[0].value, ts_qs.series_list[4].value,
            color=shade_clr, alpha=shade_alpha, edgecolor=shade_clr, label=outer_shade_label,
        )
        # plot inner envelope on top
        ax.fill_between(
            time, ts_qs.series_list[1].value, ts_qs.series_list[3].value,
            color=shade_clr, alpha=2*shade_alpha, edgecolor=shade_clr, label=inner_shade_label,
        )

        # plot the median
        ts_qs.series_list[2].plot(xlabel=xlabel, ylabel=ylabel, linewidth=curve_lw, color=curve_clr,
            xlim=xlim, ylim=ylim, ax=ax,  zorder=100, label = 'median'
        )

        if title is not None:
            ax.set_title(title)

        if plot_legend:
            lgd_args = {'frameon': False}
            lgd_args.update(lgd_kwargs)
            ax.legend(**lgd_args)

        if 'fig' in locals():
            if 'path' in savefig_settings:
                plotting.savefig(fig, settings=savefig_settings)
            else:
                if not mute:
                    plotting.showfig(fig)
            return fig, ax
        else:
            return ax


    def stackplot(self, figsize=[5, 15], savefig_settings=None,  xlim=None, fill_between_alpha=0.2, colors=None, cmap='tab10', norm=None,
                  spine_lw=1.5, grid_lw=0.5, font_scale=0.8, label_x_loc=-0.15, v_shift_factor=3/4, linewidth=1.5):
        ''' Stack plot of multiple series

        Note that the plotting style is uniquely designed for this one and cannot be properly reset with `pyleoclim.set_style()`.
                Parameters
        ----------
        figsize : list
            Size of the figure.
        colors : a list of, or one, Python supported color code (a string of hex code or a tuple of rgba values)
            Colors for plotting.
            If None, the plotting will cycle the 'tab10' colormap;
            if only one color is specified, then all curves will be plotted with that single color;
            if a list of colors are specified, then the plotting will cycle that color list.
        cmap : str
            The colormap to use when "colors" is None.
        norm : matplotlib.colors.Normalize like
            The nomorlization for the colormap.
            If None, a linear normalization will be used.
        savefig_settings : dictionary
            the dictionary of arguments for plt.savefig(); some notes below:
            - "path" must be specified; it can be any existed or non-existed path,
              with or without a suffix; if the suffix is not given in "path", it will follow "format"
            - "format" can be one of {"pdf", "eps", "png", "ps"} The default is None.
        xlim : list
            The x-axis limit.
        fill_between_alpha : float
            The transparency for the fill_between shades.
        spine_lw : float
            The linewidth for the spines of the axes.
        grid_lw : float
            The linewidth for the gridlines.
        linewidth : float
            The linewidth for the curves.
        font_scale : float
            The scale for the font sizes. Default is 0.8.
        label_x_loc : float
            The x location for the label of each curve.
        v_shift_factor : float
            The factor for the vertical shift of each axis.
            The default value 3/4 means the top of the next axis will be located at 3/4 of the height of the previous one.

        Returns
        -------
        fig, ax
        '''
        plt.ioff()
        current_style = deepcopy(mpl.rcParams)
        plotting.set_style('journal', font_scale=font_scale)
        savefig_settings = {} if savefig_settings is None else savefig_settings.copy()

        n_ts = len(self.series_list)

        fig = plt.figure(figsize=figsize)

        if xlim is None:
            time_min = np.inf
            time_max = -np.inf
            for ts in self.series_list:
                if np.min(ts.time) <= time_min:
                    time_min = np.min(ts.time)
                if np.max(ts.time) >= time_max:
                    time_max = np.max(ts.time)
            xlim = [time_min, time_max]

        ax = {}
        left = 0
        width = 1
        height = 1/n_ts
        bottom = 1
        for idx, ts in enumerate(self.series_list):
            if colors is None:
                cmap_obj = plt.get_cmap(cmap)
                if hasattr(cmap_obj, 'colors'):
                    nc = len(cmap_obj.colors)
                else:
                    nc = len(self.series_list)

                if norm is None:
                    norm = mpl.colors.Normalize(vmin=0, vmax=nc-1)

                clr = cmap_obj(norm(idx%nc))
            elif type(colors) is str:
                clr = colors
            elif type(colors) is list:
                nc = len(colors)
                clr = colors[idx%nc]
            else:
                raise TypeError('"colors" should be a list of, or one, Python supported color code (a string of hex code or a tuple of rgba values)')

            bottom -= height*v_shift_factor
            ax[idx] = fig.add_axes([left, bottom, width, height])
            ax[idx].plot(ts.time, ts.value, color=clr, lw=linewidth)
            ax[idx].patch.set_alpha(0)
            ax[idx].set_xlim(xlim)
            time_label, value_label = ts.make_labels()
            ax[idx].set_ylabel(value_label, weight='bold')

            mu = np.mean(ts.value)
            std = np.std(ts.value)
            ylim = [mu-4*std, mu+4*std]
            ax[idx].fill_between(ts.time, ts.value, y2=mu, alpha=fill_between_alpha, color=clr)
            trans = transforms.blended_transform_factory(ax[idx].transAxes, ax[idx].transData)
            if ts.label is not None:
                ax[idx].text(label_x_loc, mu, ts.label, horizontalalignment='right', transform=trans, color=clr, weight='bold')
            ax[idx].set_ylim(ylim)
            ax[idx].set_yticks(ylim)
            ax[idx].yaxis.set_major_formatter(FormatStrFormatter('%.1f'))
            ax[idx].grid(False)
            if idx % 2 == 0:
                ax[idx].spines['left'].set_visible(True)
                ax[idx].spines['left'].set_linewidth(spine_lw)
                ax[idx].spines['left'].set_color(clr)
                ax[idx].spines['right'].set_visible(False)
                ax[idx].yaxis.set_label_position('left')
                ax[idx].yaxis.tick_left()
            else:
                ax[idx].spines['left'].set_visible(False)
                ax[idx].spines['right'].set_visible(True)
                ax[idx].spines['right'].set_linewidth(spine_lw)
                ax[idx].spines['right'].set_color(clr)
                ax[idx].yaxis.set_label_position('right')
                ax[idx].yaxis.tick_right()

            ax[idx].yaxis.label.set_color(clr)
            ax[idx].tick_params(axis='y', colors=clr)
            ax[idx].spines['top'].set_visible(False)
            ax[idx].spines['bottom'].set_visible(False)
            ax[idx].tick_params(axis='x', which='both', length=0)
            ax[idx].set_xlabel('')
            ax[idx].set_xticklabels([])
            xt = ax[idx].get_xticks()[1:-1]
            for x in xt:
                ax[idx].axvline(x=x, color='lightgray', linewidth=grid_lw, ls='-', zorder=-1)
            ax[idx].axhline(y=mu, color='lightgray', linewidth=grid_lw, ls='-', zorder=-1)

        bottom -= height*(1-v_shift_factor)
        ax[n_ts] = fig.add_axes([left, bottom, width, height])
        ax[n_ts].set_xlabel(time_label)
        ax[n_ts].spines['left'].set_visible(False)
        ax[n_ts].spines['right'].set_visible(False)
        ax[n_ts].spines['bottom'].set_visible(True)
        ax[n_ts].spines['bottom'].set_linewidth(spine_lw)
        ax[n_ts].set_yticks([])
        ax[n_ts].patch.set_alpha(0)
        ax[n_ts].set_xlim(xlim)
        ax[n_ts].grid(False)
        ax[n_ts].tick_params(axis='x', which='both', length=3.5)
        xt = ax[n_ts].get_xticks()[1:-1]
        for x in xt:
            ax[n_ts].axvline(x=x, color='lightgray', linewidth=grid_lw, ls='-', zorder=-1)

        if 'path' in savefig_settings:
            plotting.savefig(fig, settings=savefig_settings)
        else:
            plotting.showfig(fig)

        # reset the plotting style
        mpl.rcParams.update(current_style)
        return fig, ax

class MultiplePSD:
    ''' Object for multiple PSD.

    Used for significance level
    '''
    def __init__(self, psd_list):
        self.psd_list = psd_list

    def copy(self):
        '''Copy object
        '''
        return deepcopy(self)

    def quantiles(self, qs=[0.05, 0.5, 0.95], lw=[0.5, 1.5, 0.5]):
        '''Calculate quantiles

        Parameters
        ----------
        qs : list, optional
            List of quantiles to consider for the calculation. The default is [0.05, 0.5, 0.95].
        lw : list, optional
            Linewidth to use for plotting each level. Should be the same length as qs. The default is [0.5, 1.5, 0.5].

        Raises
        ------
        ValueError
            Frequency axis not consistent across the PSD list!

        Returns
        -------
        psds : pyleoclim.MultiplePSD

        '''
        if self.psd_list[0].timeseries is not None:
            period_unit = self.psd_list[0].timeseries.time_unit

        freq = np.copy(self.psd_list[0].frequency)
        amps = []
        for psd in self.psd_list:
            if not np.array_equal(psd.frequency, freq):
                raise ValueError('Frequency axis not consistent across the PSD list!')

            amps.append(psd.amplitude)

        amps = np.array(amps)
        amp_qs = mquantiles(amps, qs, axis=0)

        psd_list = []
        for i, amp in enumerate(amp_qs):
            psd_tmp = PSD(frequency=freq, amplitude=amp, label=f'{qs[i]*100:g}%', plot_kwargs={'color': 'gray', 'linewidth': lw[i]}, period_unit=period_unit)
            psd_list.append(psd_tmp)

        psds = MultiplePSD(psd_list=psd_list)
        return psds

    def beta_est(self, fmin=None, fmax=None, logf_binning_step='max', verbose=False):
        ''' Estimate the scaling factor beta of the each PSD from the psd_list in a log-log space

        Parameters
        ----------

        fmin : float
            the minimum frequency edge for beta estimation; the default is the minimum of the frequency vector of the PSD obj

        fmax : float
            the maximum frequency edge for beta estimation; the default is the maximum of the frequency vector of the PSD obj

        logf_binning_step : str, {'max', 'first'}
            if 'max', then the maximum spacing of log(f) will be used as the binning step
            if 'first', then the 1st spacing of log(f) will be used as the binning step

        verbose : bool
            If True, will print warning messages if there is any

        Returns
        -------

        res_dict : dictionary
            - beta: list of the scaling factors
            - std_err: list of one standard deviation errors of the scaling factor
            - f_binned: list of the binned frequency series, used as X for linear regression
            - psd_binned: list of the binned PSD series, used as Y for linear regression
            - Y_reg: list of the predicted Y from linear regression, used with f_binned for the slope curve plotting

        See also
        --------

        pyleoclim.core.ui.PSD.beta_est : beta estimation for on a single PSD object

        '''

        res_dict = {}
        res_dict['beta'] = []
        res_dict['std_err'] = []
        res_dict['f_binned'] = []
        res_dict['psd_binned'] = []
        res_dict['Y_reg'] = []
        for psd_obj in self.psd_list:
            res = psd_obj.beta_est(fmin=fmin, fmax=fmax, logf_binning_step=logf_binning_step, verbose=verbose)
            for k in res_dict.keys():
                res_dict[k].append(res[k])

        return res_dict


    def plot(self, figsize=[10, 4], in_loglog=True, in_period=True, xlabel=None, ylabel='Amplitude', title=None,
             xlim=None, ylim=None, savefig_settings=None, ax=None, xticks=None, yticks=None, legend=True,
             plot_kwargs=None, lgd_kwargs=None, mute=False):
        '''Plot multiple PSD on the same plot

        Parameters
        ----------
        figsize : list, optional
            Figure size. The default is [10, 4].
        in_loglog : bool, optional
            Whether to plot in loglog. The default is True.
        in_period : bool, optional
            Plots against periods instead of frequencies. The default is True.
        xlabel : str, optional
            x-axis label. The default is None.
        ylabel : str, optional
            y-axis label. The default is 'Amplitude'.
        title : str, optional
            Title for the figure. The default is None.
        xlim : list, optional
            Limits for the x-axis. The default is None.
        ylim : list, optional
            limits for the y-axis. The default is None.
        savefig_settings : dict, optional
            the dictionary of arguments for plt.savefig(); some notes below:
            - "path" must be specified; it can be any existed or non-existed path,
              with or without a suffix; if the suffix is not given in "path", it will follow "format"
            - "format" can be one of {"pdf", "eps", "png", "ps"}
        ax : matplotlib axis, optional
            The matplotlib axis object on which to retrun the figure. The default is None.
        xticks : list, optional
            x-ticks label. The default is None.
        yticks : list, optional
            y-ticks label. The default is None.
        legend : bool, optional
            Whether to plot the legend. The default is True.
        plot_kwargs : dictionary, optional
            Parameters for plot function. The default is None.
        lgd_kwargs : dictionary, optional
            Parameters for legend. The default is None.
        mute : bool, optional
            if True, the plot will not show;
            recommend to turn on when more modifications are going to be made on ax
            The default is False.

        Returns
        -------
        fig, ax

        '''
        # Turn the interactive mode off.
        plt.ioff()

        savefig_settings = {} if savefig_settings is None else savefig_settings.copy()
        plot_kwargs = {} if plot_kwargs is None else plot_kwargs.copy()
        lgd_kwargs = {} if lgd_kwargs is None else lgd_kwargs.copy()

        if ax is None:
            fig, ax = plt.subplots(figsize=figsize)

        for psd in self.psd_list:
            tmp_plot_kwargs = {}
            if psd.plot_kwargs is not None:
                tmp_plot_kwargs.update(psd.plot_kwargs)
            tmp_plot_kwargs.update(plot_kwargs)
            ax = psd.plot(
                figsize=figsize, in_loglog=in_loglog, in_period=in_period, xlabel=xlabel, ylabel=ylabel,
                title=title, xlim=xlim, ylim=ylim, savefig_settings=savefig_settings, ax=ax,
                xticks=xticks, yticks=yticks, legend=legend, plot_kwargs=tmp_plot_kwargs, lgd_kwargs=lgd_kwargs,
            )

        if title is not None:
            ax.set_title(title)

        if 'fig' in locals():
            if 'path' in savefig_settings:
                plotting.savefig(fig, settings=savefig_settings)
            else:
                if not mute:
                    plotting.showfig(fig)
            return fig, ax
        else:
            return ax

    def plot_envelope(self, figsize=[10, 4], qs=[0.025, 0.5, 0.975],
             in_loglog=True, in_period=True, xlabel=None, ylabel='Amplitude', title=None,
             xlim=None, ylim=None, savefig_settings=None, ax=None, xticks=None, yticks=None, plot_legend=True,
             curve_clr=sns.xkcd_rgb['pale red'], curve_lw=3, shade_clr=sns.xkcd_rgb['pale red'], shade_alpha=0.3, shade_label=None,
             lgd_kwargs=None, mute=False, members_plot_num=10, members_alpha=0.3, members_lw=1, seed=None):

        '''Plot mutiple PSD as an envelope.

        Parameters
        ----------
        figsize : list, optional
            The figure size. The default is [10, 4].
        qs : list, optional
            The significance levels to consider. The default is [0.025, 0.5, 0.975].
        in_loglog : bool, optional
            Plot in log space. The default is True.
        in_period : bool, optional
            Whether to plot periodicity instead of frequency. The default is True.
        xlabel : str, optional
            x-axis label. The default is None.
        ylabel : str, optional
            y-axis label. The default is 'Amplitude'.
        title : str, optional
            Plot title. The default is None.
        xlim : list, optional
            x-axis limits. The default is None.
        ylim : list, optional
            y-axis limits. The default is None.
        savefig_settings : dict, optional
            the dictionary of arguments for plt.savefig(); some notes below:
            - "path" must be specified; it can be any existed or non-existed path,
              with or without a suffix; if the suffix is not given in "path", it will follow "format"
            - "format" can be one of {"pdf", "eps", "png", "ps"} The default is None.
        ax : matplotlib.ax, optional
            Matplotlib axis on which to return the plot. The default is None.
        xticks : list, optional
            xticks label. The default is None.
        yticks : list, optional
            yticks label. The default is None.
        plot_legend : bool, optional
            Wether to plot the legend. The default is True.
        curve_clr : str, optional
            Color of the main PSD. The default is sns.xkcd_rgb['pale red'].
        curve_lw : str, optional
            Width of the main PSD line. The default is 3.
        shade_clr : str, optional
            Color of the shaded envelope. The default is sns.xkcd_rgb['pale red'].
        shade_alpha : float, optional
            Transparency on the envelope. The default is 0.3.
        shade_label : str, optional
            Label for the envelope. The default is None.
        lgd_kwargs : dict, optional
            Parameters for the legend. The default is None.
        mute : bool, optional
            if True, the plot will not show;
            recommend to turn on when more modifications are going to be made on ax. The default is False.
        members_plot_num : int, optional
            Number of individual members to plot. The default is 10.
        members_alpha : float, optional
            Transparency of the lines representing the multiple members. The default is 0.3.
        members_lw : float, optional
            With of the lines representing the multiple members. The default is 1.
        seed : int, optional
            Set the seed for random number generator. Useful for reproducibility. The default is None.

        Returns
        -------
        fig, ax

        '''


        # Turn the interactive mode off.
        plt.ioff()



        savefig_settings = {} if savefig_settings is None else savefig_settings.copy()
        lgd_kwargs = {} if lgd_kwargs is None else lgd_kwargs.copy()

        if ax is None:
            fig, ax = plt.subplots(figsize=figsize)

        if members_plot_num > 0:
            if seed is not None:
                np.random.seed(seed)

            npsd = np.size(self.psd_list)
            random_draw_idx = np.random.choice(npsd, members_plot_num)

            for idx in random_draw_idx:
                self.psd_list[idx].plot(
                    in_loglog=in_loglog, in_period=in_period, xlabel=xlabel, ylabel=ylabel,
                    xlim=xlim, ylim=ylim, xticks=xticks, yticks=yticks, ax=ax, color='gray', alpha=members_alpha,
                    zorder=99, linewidth=members_lw,
                )
            ax.plot(np.nan, np.nan, color='gray', label=f'example members (n={members_plot_num})')

        psd_qs = self.quantiles(qs=qs)
        psd_qs.psd_list[1].plot(
            in_loglog=in_loglog, in_period=in_period, xlabel=xlabel, ylabel=ylabel, linewidth=curve_lw,
            xlim=xlim, ylim=ylim, xticks=xticks, yticks=yticks, ax=ax, color=curve_clr, zorder=100
        )


        if in_period:
            x_axis = 1/psd_qs.psd_list[0].frequency
        else:
            x_axis = psd_qs.psd_list[0].frequency

        if shade_label is None:
            shade_label = f'{psd_qs.psd_list[0].label}-{psd_qs.psd_list[-1].label}'

        ax.fill_between(
            x_axis, psd_qs.psd_list[0].amplitude, psd_qs.psd_list[-1].amplitude,
            color=shade_clr, alpha=shade_alpha, edgecolor=shade_clr, label=shade_label,
        )

        if title is not None:
            ax.set_title(title)

        if plot_legend:
            lgd_args = {'frameon': False}
            lgd_args.update(lgd_kwargs)
            ax.legend(**lgd_args)

        if 'fig' in locals():
            if 'path' in savefig_settings:
                plotting.savefig(fig, settings=savefig_settings)
            else:
                if not mute:
                    plotting.showfig(fig)
            return fig, ax
        else:
            return ax


class MultipleScalogram:
    ''' Multiple Scalogram objects
    '''
    def __init__(self, scalogram_list):
        self.scalogram_list = scalogram_list

    def copy(self):
        ''' Copy the object
        '''
        return deepcopy(self)

    def quantiles(self, qs=[0.05, 0.5, 0.95]):
        '''Calculate quantiles

        Parameters
        ----------
        qs : list, optional
            List of quantiles to consider for the calculation. The default is [0.05, 0.5, 0.95].

        Raises
        ------
        ValueError
            Frequency axis not consistent across the PSD list!

        Value Error
            Time axis not consistent across the scalogram list!

        Returns
        -------
        scals : pyleoclim.MultipleScalogram
        '''
        freq = np.copy(self.scalogram_list[0].frequency)
        time = np.copy(self.scalogram_list[0].time)
        coi = np.copy(self.scalogram_list[0].coi)
        amps = []
        for scal in self.scalogram_list:
            if not np.array_equal(scal.frequency, freq):
                raise ValueError('Frequency axis not consistent across the scalogram list!')

            if not np.array_equal(scal.time, time):
                raise ValueError('Time axis not consistent across the scalogram list!')

            amps.append(scal.amplitude)

        amps = np.array(amps)
        ne, nf, nt = np.shape(amps)
        amp_qs = np.ndarray(shape=(np.size(qs), nf, nt))

        for i in range(nf):
            for j in range(nt):
                amp_qs[:,i,j] = mquantiles(amps[:,i,j], qs)

        scal_list = []
        for i, amp in enumerate(amp_qs):
            scal_tmp = Scalogram(frequency=freq, time=time, amplitude=amp, coi=coi, label=f'{qs[i]*100:g}%')
            scal_list.append(scal_tmp)

        scals = MultipleScalogram(scalogram_list=scal_list)
        return scals



class CorrEns:
    ''' Correlation Ensemble

    Parameters
    ----------

    r: list
        the list of correlation coefficients

    p: list
        the list of p-values

    signif: list
        the list of significance without FDR

    signif_fdr: list
        the list of significance with FDR

    signif_fdr: list
        the list of significance with FDR

    alpha : float
        The significance level (0.05 by default)

    See also
    --------

    pyleoclim.utils.correlation.corr_sig : Correlation function
    pyleoclim.utils.correlation.fdr : FDR function
    '''
    def __init__(self, r, p, signif, signif_fdr, alpha):
        self.r = r
        self.p = p
        self.signif = signif
        self.signif_fdr = signif_fdr
        self.alpha = alpha

    def __str__(self):
        '''
        Prints out the correlation results
        '''

        table = {
            'correlation': self.r,
            'p-value': self.p,
            f'signif. w/o FDR (α: {self.alpha})': self.signif,
            f'signif. w/ FDR (α: {self.alpha})': self.signif_fdr,
        }

        msg = print(tabulate(table, headers='keys'))

        return f'Ensemble size: {len(self.r)}'


    def plot(self, figsize=[4, 4], title=None, ax=None, savefig_settings=None, hist_kwargs=None, title_kwargs=None,
             clr_insignif=sns.xkcd_rgb['grey'], clr_signif=sns.xkcd_rgb['teal'], clr_signif_fdr=sns.xkcd_rgb['pale orange'],
             clr_percentile=sns.xkcd_rgb['salmon'], rwidth=0.8, bins=None, vrange=None, mute=False):
        ''' Plot the correlation ensembles

        Parameters
        ----------
        figsize : list, optional
            The figure size. The default is [4, 4].

        title : str, optional
            Plot title. The default is None.

        savefig_settings : dict
            the dictionary of arguments for plt.savefig(); some notes below:
            - "path" must be specified; it can be any existed or non-existed path,
              with or without a suffix; if the suffix is not given in "path", it will follow "format"
            - "format" can be one of {"pdf", "eps", "png", "ps"}

        hist_kwargs : dict
            the keyword arguments for ax.hist()

        title_kwargs : dict
            the keyword arguments for ax.set_title()

        ax : matplotlib.axis, optional
            the axis object from matplotlib
            See [matplotlib.axes](https://matplotlib.org/api/axes_api.html) for details.

        mute : {True,False}
            if True, the plot will not show;
            recommend to turn on when more modifications are going to be made on ax

        See Also
        --------

        matplotlib.pyplot.hist: https://matplotlib.org/3.3.3/api/_as_gen/matplotlib.pyplot.hist.html
        '''
        # Turn the interactive mode off.
        plt.ioff()

        savefig_settings = {} if savefig_settings is None else savefig_settings.copy()
        hist_kwargs = {} if hist_kwargs is None else hist_kwargs.copy()
        if ax is None:
            fig, ax = plt.subplots(figsize=figsize)

        if vrange is None:
            vrange = [np.min(self.r), np.max(self.r)]

        clr_list = [clr_insignif, clr_signif, clr_signif_fdr]
        args = {'rwidth': rwidth, 'bins': bins, 'range': vrange, 'color': clr_list}
        args.update(hist_kwargs)
        # insignif_args.update(hist_kwargs)

        r_insignif = np.array(self.r)[~np.array(self.signif)]
        r_signif = np.array(self.r)[self.signif]
        r_signif_fdr = np.array(self.r)[self.signif_fdr]
        r_stack = [r_insignif, r_signif, r_signif_fdr]
        ax.hist(r_stack, stacked=True, **args)
        ax.legend([f'p ≥ {self.alpha}', f'p < {self.alpha} (w/o FDR)', f'p < {self.alpha} (w/ FDR)'], loc='upper left', bbox_to_anchor=(1.1, 1), ncol=1)

        frac_signif = np.size(r_signif) / np.size(self.r)
        frac_signif_fdr = np.size(r_signif_fdr) / np.size(self.r)
        ax.text(x=1.1, y=0.5, s=f'Fraction significant: {frac_signif*100:.1f}%', transform=ax.transAxes, fontsize=10, color=clr_signif)
        ax.text(x=1.1, y=0.4, s=f'Fraction significant: {frac_signif_fdr*100:.1f}%', transform=ax.transAxes, fontsize=10, color=clr_signif_fdr)

        r_pcts = np.percentile(self.r, [2.5, 25, 50, 75, 97.5])
        trans = transforms.blended_transform_factory(ax.transData, ax.transAxes)
        for r_pct, pt, ls in zip(r_pcts, np.array([2.5, 25, 50, 75, 97.5])/100, [':', '--', '-', '--', ':']):
            ax.axvline(x=r_pct, linestyle=ls, color=clr_percentile)
            ax.text(x=r_pct, y=1.02, s=pt, color=clr_percentile, transform=trans, ha='center', fontsize=10)

        ax.set_xlabel(r'$r$')
        ax.set_ylabel('Count')
        ax.yaxis.set_major_locator(MaxNLocator(integer=True))


        if title is not None:
            title_kwargs = {} if title_kwargs is None else title_kwargs.copy()
            t_args = {'y': 1.1, 'weight': 'bold'}
            t_args.update(title_kwargs)
            ax.set_title(title, **t_args)

        if 'path' in savefig_settings:
            plotting.savefig(fig, settings=savefig_settings)
        else:
            if not mute:
                plotting.showfig(fig)
        return fig, ax

class Lipd:
    '''Create a Lipd object from Lipd Files

    Parameters
    ----------

    usr_path : str
        path to the Lipd file(s). Can be URL (LiPD utilities only support loading one file at a time from a URL)
        If it's a URL, it must start with "http", "https", or "ftp".

    lidp_dict : dict
        LiPD files already loaded into Python through the LiPD utilities

    validate : bool
        Validate the LiPD files upon loading. Note that for a large library this can take up to half an hour.

    remove : bool
        If validate is True and remove is True, ignores non-valid Lipd files. Note that loading unvalidated Lipd files may result in errors for some functionalities but not all.

    TODO
    ----

    Support querying the LinkedEarth platform

    Examples
    --------

    .. ipython:: python
        :okwarning:

        import pyleoclim as pyleo
        url='http://wiki.linked.earth/wiki/index.php/Special:WTLiPD?op=export&lipdid=MD982176.Stott.2004'
        d=pyleo.Lipd(usr_path=url)
    '''

    def __init__(self, usr_path=None, lipd_dict=None, validate=False, remove=False):
        self.plot_default = {'ice-other': ['#FFD600','h'],
                'ice/rock': ['#FFD600', 'h'],
                'coral': ['#FF8B00','o'],
                'documents':['k','p'],
                'glacierice':['#86CDFA', 'd'],
                'hybrid': ['#00BEFF','*'],
                'lakesediment': ['#4169E0','s'],
                'marinesediment': ['#8A4513', 's'],
                'sclerosponge' : ['r','o'],
                'speleothem' : ['#FF1492','d'],
                'wood' : ['#32CC32','^'],
                'molluskshells' : ['#FFD600','h'],
                'peat' : ['#2F4F4F','*'],
                'midden' : ['#824E2B','o'],
                'other':['k','o']}

        if validate==False and remove==True:
            print('Removal of unvalidated LiPD files require validation')
            validate=True

        #prepare the dictionaries for all possible scenarios
        if usr_path!=None:
            # since readLipd() takes only absolute path and it will change the current working directory (CWD) without turning back,
            # we need to record CWD manually and turn back after the data loading is finished
            cwd = os.getcwd()
            if usr_path[:4] == 'http' or usr_path[:3] == 'ftp':
                # URL
                D_path = lpd.readLipd(usr_path)
            else:
                # local path
                abs_path = os.path.abspath(usr_path)
                D_path = lpd.readLipd(abs_path)

            os.chdir(cwd)

            #make sure that it's more than one
            if 'archiveType' in D_path.keys():
                D_path={D_path['dataSetName']:D_path}
            if validate==True:
                cwd = os.getcwd()
                res=lpd.validate(D_path,detailed=False)
                os.chdir(cwd)
                if remove == True:
                    for item in res:
                        if item['status'] == 'FAIL':
                           c=item['feedback']['errMsgs']
                           check = []
                           for i in c:
                               if i.startswith('Mismatched columns'):
                                   check.append(1)
                               else: check.append(0)
                           if 0 in check:
                               del D_path[item['filename'].strip('.lpd')]
        else:
            D_path={}
        if lipd_dict!=None:
            D_dict=lipd_dict
            if 'archiveType' in D_dict.keys():
                D_dict={D_dict['dataSetName']:D_dict}
            if validate==True:
                cwd = os.getcwd()
                res=lpd.validate(D_dict,detailed=False)
                os.chdir(cwd)
                if remove == True:
                    for item in res:
                        if item['status'] == 'FAIL':
                           c=item['feedback']['errMsgs']
                           check = []
                           for i in c:
                               if i.startswith('Mismatched columns'):
                                   check.append(1)
                               else: check.append(0)
                           if 0 in check:
                               del D_dict[item['filename'].strip('.lpd')]
        else:
            D_dict={}

        # raise an error if empty
        if not bool(D_dict) and not bool(D_path) == True:
            raise ValueError('No valid files; try without validation.')
        #assemble
        self.lipd={}
        self.lipd.update(D_path)
        self.lipd.update(D_dict)

    def __repr__(self):
        return str(self.__dict__)

    def copy(self):
        '''Copy the object
        '''
        return deepcopy(self)

    def to_tso(self):
        '''Extracts all the timeseries objects to a list of LiPD tso

        Returns
        -------
        ts_list : list
            List of Lipd timeseries objects as defined by LiPD utilities

        See also
        --------

        pyleoclim.ui.LipdSeries : LiPD Series object.


        '''
        cwd = os.getcwd()
        ts_list=lpd.extractTs(self.__dict__['lipd'])
        os.chdir(cwd)
        return ts_list

    def extract(self,dataSetName):
        '''
        Parameters
        ----------
        dataSetName : str
            Extract a particular dataset

        Returns
        -------
        new : pyleoclim.Lipd
            A new object corresponding to a particular dataset

        '''
        new = self.copy()
        try:
            dict_out=self.__dict__['lipd'][dataSetName]
            new.lipd=dict_out
        except:
            pass

        return new

    def to_LipdSeriesList(self):
        '''Extracts all LiPD timeseries objects to a list of LipdSeries objects

        Returns
        -------
        res : list
            A list of LiPDSeries objects

        See also
        --------
        pyleoclim.ui.LipdSeries : LipdSeries object

        '''
        cwd = os.getcwd()
        ts_list=lpd.extractTs(self.__dict__['lipd'])
        os.chdir(cwd)

        res=[]

        for item in ts_list:
            try:
                res.append(LipdSeries(item))
            except:
                pass

        return res

    def to_LipdSeries(self, number = None):
        '''Extracts one timeseries from the Lipd object

        Note that this function may require user interaction.

        Parameters
        ----------

        number : int
            the number of the timeseries object

        Returns
        -------
        ts : pyleoclim.LipdSeries
            A LipdSeries object

        See also
        --------
        pyleoclim.ui.LipdSeries : LipdSeries object

        '''
        cwd = os.getcwd()
        ts_list = lpd.extractTs(self.__dict__['lipd'])
        os.chdir(cwd)
        if number is None:
            ts = LipdSeries(ts_list)
        else:
            try:
                number = int(number)
            except:
                raise TypeError('Number needs to be an integer or should be coerced into an integer.')
            ts = LipdSeries(ts_list[number])
        return ts



    def mapAllArchive(self, projection = 'Robinson', proj_default = True,
           background = True,borders = False, rivers = False, lakes = False,
           figsize = None, ax = None, marker=None, color=None,
           markersize = None, scatter_kwargs=None,
           legend=True, lgd_kwargs=None, savefig_settings=None, mute=False):

        '''Map the records contained in LiPD files by archive type

        Parameters
        ----------
        projection : str, optional
            The projection to use. The default is 'Robinson'.
        proj_default : bool, optional
            Wether to use the Pyleoclim defaults for each projection type. The default is True.
        background : bool, optional
            Wether to use a backgound. The default is True.
        borders : bool, optional
            Draw borders. The default is False.
        rivers : bool, optional
            Draw rivers. The default is False.
        lakes : bool, optional
            Draw lakes. The default is False.
        figsize : list, optional
            The size of the figure. The default is None.
        ax : matplotlib.ax, optional
            The matplotlib axis onto which to return the map. The default is None.
        marker : str, optional
            The marker type for each archive. The default is None. Uses plot_default
        color : str, optional
            Color for each acrhive. The default is None. Uses plot_default
        markersize : float, optional
            Size of the marker. The default is None.
        scatter_kwargs : dict, optional
            Parameters for the scatter plot. The default is None.
        legend : bool, optional
            Whether to plot the legend. The default is True.
        lgd_kwargs : dict, optional
            Arguments for the legend. The default is None.
        savefig_settings : dictionary, optional
            the dictionary of arguments for plt.savefig(); some notes below:
            - "path" must be specified; it can be any existed or non-existed path,
              with or without a suffix; if the suffix is not given in "path", it will follow "format"
            - "format" can be one of {"pdf", "eps", "png", "ps"}. The default is None.
        mute : bool, optional
            if True, the plot will not show;
            recommend to turn on when more modifications are going to be made on ax. The default is False.

        Returns
        -------
        res : figure
            The figure

        See also
        --------

        pyleoclim.utils.mapping.map_all : Underlying mapping function for Pyleoclim

        Examples
        --------

        For speed, we are only using one LiPD file. But these functions can load and map multiple.

        .. ipython:: python
            :okwarning:

            import pyleoclim as pyleo
            url = 'http://wiki.linked.earth/wiki/index.php/Special:WTLiPD?op=export&lipdid=MD982176.Stott.2004'
            data = pyleo.Lipd(usr_path = url)
            @savefig mapallarchive.png
            fig, ax = data.mapAllArchive()
            pyleo.closefig(fig)

        Change the markersize

        .. ipython:: python
            :okwarning:

            import pyleoclim as pyleo
            url = 'http://wiki.linked.earth/wiki/index.php/Special:WTLiPD?op=export&lipdid=MD982176.Stott.2004'
            data = pyleo.Lipd(usr_path = url)
            @savefig mapallarchive_marker.png
            fig, ax = data.mapAllArchive(markersize=100)
            pyleo.closefig(fig)


        '''

        scatter_kwargs = {} if scatter_kwargs is None else scatter_kwargs.copy()


        #get the information from the LiPD dict
        lat=[]
        lon=[]
        archiveType=[]

        for idx, key in enumerate(self.lipd):
            d = self.lipd[key]
            lat.append(d['geo']['geometry']['coordinates'][1])
            lon.append(d['geo']['geometry']['coordinates'][0])
            if 'archiveType' in d.keys():
                archiveType.append(lipdutils.LipdToOntology(d['archiveType']).lower().replace(" ",""))
            else:
                archiveType.append('other')

        # make sure criteria is in the plot_default list
        for idx,val in enumerate(archiveType):
            if val not in self.plot_default.keys():
                archiveType[idx] = 'other'

        if markersize is not None:
            scatter_kwargs.update({'s': markersize})

        if marker==None:
            marker=[]
            for item in archiveType:
                marker.append(self.plot_default[item][1])

        if color==None:
            color=[]
            for item in archiveType:
                color.append(self.plot_default[item][0])

        res = mapping.map_all(lat=lat, lon=lon, criteria=archiveType,
                              marker=marker, color =color,
                              projection = projection, proj_default = proj_default,
                              background = background,borders = borders,
                              rivers = rivers, lakes = lakes,
                              figsize = figsize, ax = ax,
                              scatter_kwargs=scatter_kwargs, legend=legend,
                              lgd_kwargs=lgd_kwargs,savefig_settings=savefig_settings,
                              mute=mute)

        return res

    #def mapNearRecord():

        #res={}

        #return res

class LipdSeries(Series):
    '''Lipd time series object


    These objects can be obtained from a LiPD either through Pyleoclim or the LiPD utilities.
    If multiple objects (i.e., list) is given, then the user will be prompted to choose one timeseries.

    LipdSeries is a child of Series, therefore all the methods available for Series apply to LipdSeries in addition to some specific methods.

    Examples
    --------

    In this example, we will import a LiPD file and explore the various options to create a series object.

    First, let's look at the Lipd.to_tso option. This method is attractive because the object is a list of dictionaries that are easily explored in Python.

    .. ipython:: python
        :okwarning:

        import pyleoclim as pyleo
        url = 'http://wiki.linked.earth/wiki/index.php/Special:WTLiPD?op=export&lipdid=MD982176.Stott.2004'
        data = pyleo.Lipd(usr_path = url)
        ts_list = data.to_tso()
        # Print out the dataset name and the variable name
        for item in ts_list:
            print(item['dataSetName']+': '+item['paleoData_variableName'])
        # Load the sst data into a LipdSeries. Since Python indexing starts at zero, sst has index 5.
        ts = pyleo.LipdSeries(ts_list[5])

    If you attempt to pass the full list of series, Pyleoclim will prompt you to choose a series by printing out something similar as above.
    If you already now the number of the timeseries object you're interested in, then you should use the following:

    .. ipython:: python
        :okwarning:

        ts1 = data.to_LipdSeries(number=5)

    If number is not specified, Pyleoclim will prompt you for the number automatically.

    Sometimes, one may want to create a MultipleSeries object from a collection of LiPD files. In this case, we recommend using the following:

    .. ipython:: python
        :okwarning:

        ts_list = data.to_LipdSeriesList()
        # only keep the Mg/Ca and SST
        ts_list=ts_list[4:]
        #create a MultipleSeries object
        ms=pyleo.MultipleSeries(ts_list)


    '''
    def __init__(self, tso, clean_ts=True):
        if type(tso) is list:
            self.lipd_ts=lipdutils.getTs(tso)
        else:
            self.lipd_ts=tso

        self.plot_default = {'ice-other': ['#FFD600','h'],
                'ice/rock': ['#FFD600', 'h'],
                'coral': ['#FF8B00','o'],
                'documents':['k','p'],
                'glacierice':['#86CDFA', 'd'],
                'hybrid': ['#00BEFF','*'],
                'lakesediment': ['#4169E0','s'],
                'marinesediment': ['#8A4513', 's'],
                'sclerosponge' : ['r','o'],
                'speleothem' : ['#FF1492','d'],
                'wood' : ['#32CC32','^'],
                'molluskshells' : ['#FFD600','h'],
                'peat' : ['#2F4F4F','*'],
                'midden' : ['#824E2B','o'],
                'other':['k','o']}
        try:
            time, label= lipdutils.checkTimeAxis(self.lipd_ts)
            if label=='age':
                time_name='Age'
                if 'ageUnits' in self.lipd_ts.keys():
                    time_unit=self.lipd_ts['ageUnits']
                else:
                    time_unit=None
            elif label=='year':
                time_name='Year'
                if 'yearUnits' in self.lipd_ts.keys():
                    time_unit=self.lipd_ts['yearUnits']
                else:
                    time_unit=None
            try:
                value=np.array(self.lipd_ts['paleoData_values'],dtype='float64')
                #Remove NaNs
                #ys_tmp=np.copy(value)
                #value=value[~np.isnan(ys_tmp)]
                #time=time[~np.isnan(ys_tmp)]
                value_name=self.lipd_ts['paleoData_variableName']
                if 'paleoData_units' in self.lipd_ts.keys():
                    value_unit=self.lipd_ts['paleoData_units']
                else:
                    value_unit=None
                label=self.lipd_ts['dataSetName']
                super(LipdSeries,self).__init__(time=time,value=value,time_name=time_name,
                     time_unit=time_unit,value_name=value_name,value_unit=value_unit,
                     label=label,clean_ts=clean_ts)
            except:
                raise ValueError("paleoData_values should contain floats")
        except:
            raise KeyError("No time information present")


    def copy(self):
        '''Copy the object
        '''
        return deepcopy(self)

    def chronEnsembleToPaleo(self,D,modelNumber=None,tableNumber=None):
        '''Fetch chron ensembles from a lipd object and return the ensemble as MultipleSeries

        Parameters
        ----------
        D : a LiPD object
        modelNumber : int, optional
            Age model number. The default is None.
        tableNumber : int, optional
            Table Number. The default is None.

        Raises
        ------
        ValueError
            DESCRIPTION.

        Returns
        -------
        ms : pyleoclim.EnsembleSeries
            An EnsembleSeries object with each series representing a possible realization of the age model

        '''
        #get the corresponding LiPD
        dataSetName=self.lipd_ts['dataSetName']
        if type(D) is dict:
            try:
                lipd=D[dataSetName]
            except:
                lipd=D
        else:
            a=D.extract(dataSetName)
            lipd=a.__dict__['lipd']
        #Look for the ensemble and get values
        cwd = os.getcwd()
        csv_dict=lpd.getCsv(lipd)
        os.chdir(cwd)
        chron,paleo = lipdutils.isEnsemble(csv_dict)
        if len(chron)==0:
            raise ValueError("No ChronMeasurementTables available")
        elif len(chron)>1:
            if modelNumber==None or tableNumber==None:
                csvName=lipdutils.whichEnsemble(chron)
            else:
                str1='model'+str(modelNumber)
                str2='ensemble'+str(tableNumber)
                for item in chron:
                    if str1 in item and str2 in item:
                        csvName=item
            depth, ensembleValues =lipdutils.getEnsemble(csv_dict,csvName)
        else:
            depth, ensembleValues =lipdutils.getEnsemble(csv_dict,chron[0])
        #make sure it's sorted
        sort_ind = np.argsort(depth)
        depth=list(np.array(depth)[sort_ind])
        ensembleValues=ensembleValues[sort_ind,:]
        #Map to paleovalues
        key=[]
        for item in self.lipd_ts.keys():
            if 'depth' in item and 'Units' not in item:
                key.append(item)
        key=key[0]
        ds= np.array(self.lipd_ts[key],dtype='float64')
        ys= np.array(self.lipd_ts['paleoData_values'],dtype='float64')
        #Remove NaNs
        ys_tmp=np.copy(ys)
        ds=ds[~np.isnan(ys_tmp)]
        ensembleValuestoPaleo=lipdutils.mapAgeEnsembleToPaleoData(ensembleValues, depth, ds)
        #create multipleseries
        s_list=[]
        for i, s in enumerate(ensembleValuestoPaleo.T):
            s_tmp = Series(time=s,value=self.value, verbose=i==0)
            s_list.append(s_tmp)

        ens = EnsembleSeries(series_list=s_list)

        return ens

    def map(self,projection = 'Orthographic', proj_default = True,
           background = True,borders = False, rivers = False, lakes = False,
           figsize = None, ax = None, marker=None, color=None,
           markersize = None, scatter_kwargs=None,
           legend=True, lgd_kwargs=None, savefig_settings=None, mute=False):
        '''Map the location of the record

        Parameters
        ----------
        projection : str, optional
            The projection to use. The default is 'Robinson'.
        proj_default : bool, optional
            Wether to use the Pyleoclim defaults for each projection type. The default is True.
        background : bool, optional
            Wether to use a backgound. The default is True.
        borders : bool, optional
            Draw borders. The default is False.
        rivers : bool, optional
            Draw rivers. The default is False.
        lakes : bool, optional
            Draw lakes. The default is False.
        figsize : list, optional
            The size of the figure. The default is None.
        ax : matplotlib.ax, optional
            The matplotlib axis onto which to return the map. The default is None.
        marker : str, optional
            The marker type for each archive. The default is None. Uses plot_default
        color : str, optional
            Color for each acrhive. The default is None. Uses plot_default
        markersize : float, optional
            Size of the marker. The default is None.
        scatter_kwargs : dict, optional
            Parameters for the scatter plot. The default is None.
        legend : bool, optional
            Whether to plot the legend. The default is True.
        lgd_kwargs : dict, optional
            Arguments for the legend. The default is None.
        savefig_settings : dictionary, optional
            the dictionary of arguments for plt.savefig(); some notes below:
            - "path" must be specified; it can be any existed or non-existed path,
              with or without a suffix; if the suffix is not given in "path", it will follow "format"
            - "format" can be one of {"pdf", "eps", "png", "ps"}. The default is None.
        mute : bool, optional
            if True, the plot will not show;
            recommend to turn on when more modifications are going to be made on ax. The default is False.

        Returns
        -------
        res : fig

        See also
        --------

        pyleoclim.utils.mapping.map_all : Underlying mapping function for Pyleoclim

        Examples
        --------

        .. ipython:: python
            :okwarning:

            import pyleoclim as pyleo
            url = 'http://wiki.linked.earth/wiki/index.php/Special:WTLiPD?op=export&lipdid=MD982176.Stott.2004'
            data = pyleo.Lipd(usr_path = url)
            ts = data.to_LipdSeries(number=5)
            @savefig mapone.png
            fig, ax = ts.map()
            pyleo.closefig(fig)

        '''
        scatter_kwargs = {} if scatter_kwargs is None else scatter_kwargs.copy()
        #get the information from the timeseries
        lat=[self.lipd_ts['geo_meanLat']]
        lon=[self.lipd_ts['geo_meanLon']]
        lon=[self.lipd_ts['geo_meanLon']]
        if 'archiveType' in self.lipd_ts.keys():
            archiveType=lipdutils.LipdToOntology(self.lipd_ts['archiveType']).lower().replace(" ","")
        else:
            archiveType=('other')

        # make sure criteria is in the plot_default list
        if archiveType not in self.plot_default.keys():
            archiveType = 'other'

        if markersize is not None:
            scatter_kwargs.update({'s': markersize})

        if marker==None:
            marker= self.plot_default[archiveType][1]

        if color==None:
            color=self.plot_default[archiveType][0]

        if proj_default==True:
            proj1={'central_latitude':lat[0],
                   'central_longitude':lon[0]}
            proj2={'central_latitude':lat[0]}
            proj3={'central_longitude':lon[0]}

        archiveType=[archiveType] #list so it will work with map_all
        marker=[marker]
        color=[color]

        if proj_default==True:

            try:
                res = mapping.map_all(lat=lat, lon=lon, criteria=archiveType,
                              marker=marker, color =color,
                              projection = projection, proj_default = proj1,
                              background = background,borders = borders,
                              rivers = rivers, lakes = lakes,
                              figsize = figsize, ax = ax,
                              scatter_kwargs=scatter_kwargs, legend=legend,
                              lgd_kwargs=lgd_kwargs,savefig_settings=savefig_settings,
                              mute=mute)

            except:
                try:
                    res = mapping.map_all(lat=lat, lon=lon, criteria=archiveType,
                              marker=marker, color =color,
                              projection = projection, proj_default = proj3,
                              background = background,borders = borders,
                              rivers = rivers, lakes = lakes,
                              figsize = figsize, ax = ax,
                              scatter_kwargs=scatter_kwargs, legend=legend,
                              lgd_kwargs=lgd_kwargs,savefig_settings=savefig_settings,
                              mute=mute)
                except:
                    res = mapping.map_all(lat=lat, lon=lon, criteria=archiveType,
                              marker=marker, color =color,
                              projection = projection, proj_default = proj2,
                              background = background,borders = borders,
                              rivers = rivers, lakes = lakes,
                              figsize = figsize, ax = ax,
                              scatter_kwargs=scatter_kwargs, legend=legend,
                              lgd_kwargs=lgd_kwargs,savefig_settings=savefig_settings,
                              mute=mute)

        else:
            res = mapping.map_all(lat=lat, lon=lon, criteria=archiveType,
                              marker=marker, color =color,
                              projection = projection, proj_default = proj_default,
                              background = background,borders = borders,
                              rivers = rivers, lakes = lakes,
                              figsize = figsize, ax = ax,
                              scatter_kwargs=scatter_kwargs, legend=legend,
                              lgd_kwargs=lgd_kwargs,savefig_settings=savefig_settings,
                              mute=mute)
        return res

    def getMetadata(self):

        """ Get the necessary metadata for the ensemble plots

        Parameters
        ----------

        timeseries : object
                    a specific timeseries object.

        Returns
        -------

        res : dict
                  A dictionary containing the following metadata:
                    archiveType
                    Authors (if more than 2, replace by et al)
                    PublicationYear
                    Publication DOI
                    Variable Name
                    Units
                    Climate Interpretation
                    Calibration Equation
                    Calibration References
                    Calibration Notes

        """

        # Get all the necessary information
        # Top level information
        if "archiveType" in self.lipd_ts.keys():
            archiveType = self.lipd_ts["archiveType"]
        else:
            archiveType = "NA"

        if "pub1_author" in self.lipd_ts.keys():
            authors = self.lipd_ts["pub1_author"]
        else:
            authors = "NA"

        #Truncate if more than two authors
        idx = [pos for pos, char in enumerate(authors) if char == ";"]
        if  len(idx)>2:
            authors = authors[0:idx[1]+1] + "et al."

        if "pub1_pubYear" in self.lipd_ts.keys():
            Year = str(self.lipd_ts["pub1_pubYear"])
        else:
            Year = "NA"

        if "pub1_DOI" in self.lipd_ts.keys():
            DOI = self.lipd_ts["pub1_DOI"]
        else:
            DOI = "NA"

        if "paleoData_InferredVariableType" in self.lipd_ts.keys():
            if type(self.lipd_ts["paleoData_InferredVariableType"]) is list:
                Variable = self.lipd_ts["paleoData_InferredVariableType"][0]
            else:
                Variable = self.lipd_ts["paleoData_InferredVariableType"]
        elif "paleoData_ProxyObservationType" in self.lipd_ts.keys():
            if type(self.lipd_ts["paleoData_ProxyObservationType"]) is list:
                Variable = self.lipd_ts["paleoData_ProxyObservationType"][0]
            else:
                Variable = self.lipd_ts["paleoData_ProxyObservationType"]
        else:
            Variable = self.lipd_ts["paleoData_variableName"]

        if "paleoData_units" in self.lipd_ts.keys():
            units = self.lipd_ts["paleoData_units"]
        else:
            units = "NA"

        #Climate interpretation information
        if "paleoData_interpretation" in self.lipd_ts.keys():
            interpretation = self.lipd_ts["paleoData_interpretation"][0]
            if "name" in interpretation.keys():
                ClimateVar = interpretation["name"]
            elif "variable" in interpretation.keys():
                ClimateVar = interpretation["variable"]
            else:
                ClimateVar = "NA"
            if "detail" in interpretation.keys():
                Detail = interpretation["detail"]
            elif "variableDetail" in interpretation.keys():
                Detail = interpretation['variableDetail']
            else:
                Detail = "NA"
            if "scope" in interpretation.keys():
                Scope = interpretation['scope']
            else:
                Scope = "NA"
            if "seasonality" in interpretation.keys():
                Seasonality = interpretation["seasonality"]
            else:
                Seasonality = "NA"
            if "interpdirection" in interpretation.keys():
                Direction = interpretation["interpdirection"]
            else:
                Direction = "NA"
        else:
            ClimateVar = "NA"
            Detail = "NA"
            Scope = "NA"
            Seasonality = "NA"
            Direction = "NA"

        # Calibration information
        if "paleoData_calibration" in self.lipd_ts.keys():
            calibration = self.lipd_ts['paleoData_calibration'][0]
            if "equation" in calibration.keys():
                Calibration_equation = calibration["equation"]
            else:
                Calibration_equation = "NA"
            if  "calibrationReferences" in calibration.keys():
                ref = calibration["calibrationReferences"]
                if "author" in ref.keys():
                    ref_author = ref["author"][0] # get the first author
                else:
                    ref_author = "NA"
                if  "publicationYear" in ref.keys():
                    ref_year = str(ref["publicationYear"])
                else: ref_year="NA"
                Calibration_notes = ref_author +"."+ref_year
            elif "notes" in calibration.keys():
                Calibration_notes = calibration["notes"]
            else: Calibration_notes = "NA"
        else:
            Calibration_equation = "NA"
            Calibration_notes = "NA"

        #Truncate the notes if too long
        charlim = 30;
        if len(Calibration_notes)>charlim:
            Calibration_notes = Calibration_notes[0:charlim] + " ..."

        res = {"archiveType" : archiveType,
                    "authors" : authors,
                    "Year": Year,
                    "DOI": DOI,
                    "Variable": Variable,
                    "units": units,
                    "Climate_Variable" : ClimateVar,
                    "Detail" : Detail,
                    "Scope":Scope,
                    "Seasonality" : Seasonality,
                    "Interpretation_Direction" : Direction,
                    "Calibration_equation" : Calibration_equation,
                    "Calibration_notes" : Calibration_notes}

        return res

    def dashboard(self, figsize = [11,8], plt_kwargs=None, distplt_kwargs=None, spectral_kwargs=None,
                  spectralsignif_kwargs=None, spectralfig_kwargs=None, map_kwargs=None, metadata = True,
                  savefig_settings=None, mute=False):
        '''


        Parameters
        ----------
        figsize : list, optional
            Figure size. The default is [11,8].
        plt_kwargs : dict, optional
            Optional arguments for the timeseries plot. See Series.plot(). The default is None.
        distplt_kwargs : dict, optional
            Optional arguments for the distribution plot. See Series.distplot(). The default is None.
        spectral_kwargs : dict, optional
            Optional arguments for the spectral method. Default is to use Lomb-Scargle method. See Series.spectral(). The default is None.
        spectralsignif_kwargs : dict, optional
            Optional arguments to estimate the significance of the power spectrum. See PSD.signif_test. Note that the default number of simulations has been changed to 1000. The default is None.
        spectralfig_kwargs : dict, optional
            Optional arguments for the power spectrum figure. See PSD.plot(). The default is None.
        map_kwargs : dict, optional
            Optional arguments for the map. See LipdSeries.map(). The default is None.
        metadata : {True,False}, optional
            Whether or not to produce a dashboard with printed metadata. The default is True.
        savefig_settings : dict, optional
            the dictionary of arguments for plt.savefig(); some notes below:
            - "path" must be specified; it can be any existed or non-existed path,
              with or without a suffix; if the suffix is not given in "path", it will follow "format"
            - "format" can be one of {"pdf", "eps", "png", "ps"}.
            The default is None.
        mute : {True,False}, optional
            if True, the plot will not show;
            recommend to turn on when more modifications are going to be made on ax. The default is False.

        Returns
        -------
        fig : matplotlib.figure
            The figure
        ax : matplolib.axis
            The axis.

        See also
        --------

        pyleoclim.Series.plot : plot a timeseries

        pyleoclim.Series.distplot : plot a distribution of the timeseries

        pyleoclim.Series.spectral : spectral analysis method.

        pyleoclim.PSD.signif_test : significance test for timeseries analysis

        pyleoclim.PSD.plot : plot power spectrum

        pyleoclim.LipdSeries.map : map location of dataset

        pyleolim.LipdSeries.getMetadata : get relevant metadata from the timeseries object

        pyleoclim.utils.mapping.map_all : Underlying mapping function for Pyleoclim

        Examples
        --------

        .. ipython:: python
            :okwarning:

            import pyleoclim as pyleo
            url = 'http://wiki.linked.earth/wiki/index.php/Special:WTLiPD?op=export&lipdid=MD982176.Stott.2004'
            data = pyleo.Lipd(usr_path = url)
            ts = data.to_LipdSeries(number=5)
            @savefig ts_dashboard.png
            fig, ax = ts.dashboard()
            pyleo.closefig(fig)

        '''

        savefig_settings = {} if savefig_settings is None else savefig_settings.copy()
        res=self.getMetadata()
        # start plotting
        fig = plt.figure(figsize=figsize)
        gs = gridspec.GridSpec(2,5)
        gs.update(left=0,right=1.1)

        ax={}
       # Plot the timeseries
        plt_kwargs={} if plt_kwargs is None else plt_kwargs.copy()
        ax['ts'] = plt.subplot(gs[0,:-3])
        plt_kwargs.update({'ax':ax['ts']})
        # use the defaults if color/markers not specified
        if 'marker' not in plt_kwargs.keys():
            archiveType = lipdutils.LipdToOntology(res['archiveType']).lower().replace(" ","")
            plt_kwargs.update({'marker':self.plot_default[archiveType][1]})
        if 'color' not in plt_kwargs.keys():
            archiveType = lipdutils.LipdToOntology(res['archiveType']).lower().replace(" ","")
            plt_kwargs.update({'color':self.plot_default[archiveType][0]})
        ax['ts'] = self.plot(**plt_kwargs)
        ymin, ymax = ax['ts'].get_ylim()

        #plot the distplot
        distplt_kwargs={} if distplt_kwargs is None else distplt_kwargs.copy()
        ax['dts'] = plt.subplot(gs[0,2])
        distplt_kwargs.update({'ax':ax['dts']})
        distplt_kwargs.update({'ylabel':'PDF'})
        distplt_kwargs.update({'vertical':True})
        if 'color' not in distplt_kwargs.keys():
            archiveType = lipdutils.LipdToOntology(res['archiveType']).lower().replace(" ","")
            distplt_kwargs.update({'color':self.plot_default[archiveType][0]})
        ax['dts'] = self.distplot(**distplt_kwargs)
        ax['dts'].set_ylim([ymin,ymax])
        ax['dts'].set_yticklabels([])
        ax['dts'].set_ylabel('')
        ax['dts'].set_yticks([])

        #make the map - brute force since projection is not being returned properly
        lat=[self.lipd_ts['geo_meanLat']]
        lon=[self.lipd_ts['geo_meanLon']]

        map_kwargs={} if map_kwargs is None else map_kwargs.copy()
        if 'projection' in map_kwargs.keys():
            projection=map_kwargs['projection']
        else:
            projection='Orthographic'
        if 'proj_default' in map_kwargs.keys():
            proj_default=map_kwargs['proj_default']
        else:
            proj_default=True
        if proj_default==True:
            proj1={'central_latitude':lat[0],
                   'central_longitude':lon[0]}
            proj2={'central_latitude':lat[0]}
            proj3={'central_longitude':lon[0]}
            try:
                proj = mapping.set_proj(projection=projection, proj_default=proj1)
            except:
                try:
                    proj = mapping.set_proj(projection=projection, proj_default=proj3)
                except:
                    proj = mapping.set_proj(projection=projection, proj_default=proj2)
        if 'marker' in map_kwargs.keys():
            marker = map_kwargs['marker']
        else:
            marker = self.plot_default[archiveType][1]
        if 'color' in map_kwargs.keys():
            color = map_kwargs['color']
        else:
            color = self.plot_default[archiveType][0]
        if 'background' in map_kwargs.keys():
            background = map_kwargs['background']
        else:
            background = True
        if 'borders' in map_kwargs.keys():
            borders= map_kwargs['borders']
        else:
            borders = False
        if 'rivers' in map_kwargs.keys():
            rivers= map_kwargs['rivers']
        else:
            rivers = False
        if 'lakes' in map_kwargs.keys():
            lakes = map_kwargs['lakes']
        else:
            lakes = False
        if 'scatter_kwargs' in map_kwargs.keys():
            scatter_kwargs = map_kwargs['scatter_kwargs']
        else:
            scatter_kwargs={}
        if 'markersize' in map_kwargs.keys():
            scatter_kwargs.update({'s': map_kwargs['markersize']})
        else:
            pass
        if 'lgd_kwargs' in map_kwargs.keys():
            lgd_kwargs = map_kwargs['lgd_kwargs']
        else:
            lgd_kwargs ={}
        if 'legend' in map_kwargs.keys():
            legend = map_kwargs['legend']
        else:
            legend = False
        #make the plot map

        data_crs = ccrs.PlateCarree()
        ax['map'] = plt.subplot(gs[1,0],projection=proj)
        ax['map'].coastlines()
        if background is True:
            ax['map'].stock_img()
        #Other extra information
        if borders is True:
            ax['map'].add_feature(cfeature.BORDERS)
        if lakes is True:
            ax['map'].add_feature(cfeature.LAKES)
        if rivers is True:
            ax['map'].add_feature(cfeature.RIVERS)
        ax['map'].scatter(lon,lat,zorder=10,label=marker,facecolor=color,transform=data_crs, **scatter_kwargs)
        if legend == True:
            ax.legend(**lgd_kwargs)

        #spectral analysis
        spectral_kwargs={} if spectral_kwargs is None else spectral_kwargs.copy()
        if 'method' in spectral_kwargs.keys():
            pass
        else:
            spectral_kwargs.update({'method':'lomb_scargle'})
        if 'freq_method' in spectral_kwargs.keys():
            pass
        else:
            spectral_kwargs.update({'freq_method':'lomb_scargle'})
        ts_preprocess = self.detrend().standardize()
        psd=ts_preprocess.spectral(**spectral_kwargs)

        #Significance test
        spectralsignif_kwargs={} if spectralsignif_kwargs is None else spectralsignif_kwargs.copy()
        if 'number' in  spectralsignif_kwargs.keys():
            pass
        else:
            spectralsignif_kwargs.update({'number':1000})

        psd_signif = psd.signif_test(**spectralsignif_kwargs)

        #Make the plot
        spectralfig_kwargs={} if spectralfig_kwargs is None else spectralfig_kwargs.copy()
        if 'color' not in spectralfig_kwargs.keys():
            archiveType = lipdutils.LipdToOntology(res['archiveType']).lower().replace(" ","")
            spectralfig_kwargs.update({'color':self.plot_default[archiveType][0]})
        if 'signif_clr' not in spectralfig_kwargs.keys():
            spectralfig_kwargs.update({'signif_clr':'grey'})
        ax['spec'] = plt.subplot(gs[1,1:3])
        spectralfig_kwargs.update({'ax':ax['spec']})
        ax['spec'] = psd_signif.plot(**spectralfig_kwargs)

        if metadata == True:
            # get metadata
            textstr = "archiveType: " + res["archiveType"]+"\n"+"\n"+\
              "Authors: " + res["authors"]+"\n"+"\n"+\
              "Year: " + res["Year"]+"\n"+"\n"+\
              "DOI: " + res["DOI"]+"\n"+"\n"+\
              "Variable: " + res["Variable"]+"\n"+"\n"+\
              "units: " + res["units"]+"\n"+"\n"+\
              "Climate Interpretation: " +"\n"+\
              "    Climate Variable: " + res["Climate_Variable"] +"\n"+\
              "    Detail: " + res["Detail"]+"\n"+\
              "    Seasonality: " + res["Seasonality"]+"\n"+\
              "    Direction: " + res["Interpretation_Direction"]+"\n \n"+\
              "Calibration: \n" + \
              "    Equation: " + res["Calibration_equation"] + "\n" +\
              "    Notes: " + res["Calibration_notes"]
            plt.figtext(0.7, 0.4, textstr, fontsize = 12)

        if 'path' in savefig_settings:
            plotting.savefig(fig, settings=savefig_settings)
        else:
            if not mute:
                plotting.showfig(fig)
        return fig, ax<|MERGE_RESOLUTION|>--- conflicted
+++ resolved
@@ -35,11 +35,7 @@
 
 from tqdm import tqdm
 from scipy.stats.mstats import mquantiles
-<<<<<<< HEAD
-from statsmodels.tsa.arima_process import arma_generate_sample
-=======
 from scipy import stats
->>>>>>> db2752c1
 import warnings
 import os
 
