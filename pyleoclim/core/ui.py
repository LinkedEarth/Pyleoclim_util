--- conflicted
+++ resolved
@@ -1678,17 +1678,11 @@
 
         Parameters
         ----------
-<<<<<<< HEAD
+
         
         kwargs : 
             Arguments for binning function. See pyleoclim.utils.tsutils.bin for details
         
-=======
-
-        kwargs :
-            Arguments for binning function. See pyleoclim.utils.tsutils.bin_values for details
-
->>>>>>> 8fddbca7
         Returns
         -------
 
@@ -1697,15 +1691,10 @@
 
         See also
         --------
-<<<<<<< HEAD
+
         
         pyleoclim.utils.tsutils.bin : bin the time series into evenly-spaced bins
                 
-=======
-
-        pyleoclim.utils.tsutils.bin_values : bin the time series into evenly-spaced bins
-
->>>>>>> 8fddbca7
         '''
         new=self.copy()
         res_dict = tsutils.bin(self.time,self.value,**kwargs)
