--- conflicted
+++ resolved
@@ -1397,15 +1397,15 @@
             @savefig spec_ls.png
             fig, ax = psd_ls_signif.plot(title='PSD using Lomb-Scargle method')
             pyleo.closefig(fig)
-        
+
         We may pass in method-specific arguments via "settings", which is a dictionary.
         For instance, to adjust the number of overlapping segment for Lomb-Scargle, we may specify the method-specific argument "n50";
         to adjust the frequency vector, we may modify the "freq_method" or modify the method-specific argument "freq".
 
         .. ipython:: python
             :okwarning:
-            
-            import numpy as np    
+
+            import numpy as np
             psd_LS_n50 = ts_std.spectral(method='lomb_scargle', settings={'n50': 4})  # c=1e-2 yields lower frequency resolution
             psd_LS_freq = ts_std.spectral(method='lomb_scargle', settings={'freq': np.linspace(1/20, 1/0.2, 51)})
             psd_LS_LS = ts_std.spectral(method='lomb_scargle', freq_method='lomb_scargle')  # with frequency vector generated using REDFIT method
@@ -1428,7 +1428,7 @@
         You may notice the differences in the PSD curves regarding smoothness and the locations of the analyzed period points.
 
         For other method-specific arguments, please look up the specific methods in the "See also" section.
-            
+
         - WWZ
 
         .. ipython:: python
@@ -1658,7 +1658,7 @@
 
         pyleoclim.core.ui.Coherence : Coherence object
 
-        
+
         '''
         if not verbose:
             warnings.simplefilter('ignore')
@@ -2039,10 +2039,10 @@
         new.time = x_mod
         new.value = v_mod
         return new
-    
+
     def gkernel(self, step_type = 'median', **kwargs):
         ''' Coarse-grain a Series object via a Gaussian kernel.
-        
+
         Parameters
         ----------
         step_type : str
@@ -2057,7 +2057,7 @@
         --------
         pyleoclim.utils.tsutils.gkernel : application of a Gaussian kernel
         '''
-        
+
         new=self.copy()
 
         start, stop, step = tsutils.grid_properties(self.time, method=step_type)
@@ -2067,7 +2067,7 @@
         new.time = ti
         new.value = vi
         return new
-    
+
     def bin(self,**kwargs):
         '''Bin values in a time series
 
@@ -2226,7 +2226,7 @@
              xlim=None, ylim=None, figsize=[10, 4], savefig_settings=None, ax=None, mute=False,
              legend=True, lgd_kwargs=None, xticks=None, yticks=None, alpha=None, zorder=None,
              plot_kwargs=None, signif_clr='red', signif_linestyles=['--', '-.', ':'], signif_linewidth=1):
-        
+
         '''Plots the PSD estimates and signif level if included
 
 
@@ -3871,11 +3871,7 @@
         ''' Stack plot of multiple series
 
         Note that the plotting style is uniquely designed for this one and cannot be properly reset with `pyleoclim.set_style()`.
-<<<<<<< HEAD
-        
-=======
-
->>>>>>> 9e4b2358
+
         Parameters
         ----------
         figsize : list
@@ -3912,14 +3908,14 @@
         v_shift_factor : float
             The factor for the vertical shift of each axis.
             The default value 3/4 means the top of the next axis will be located at 3/4 of the height of the previous one.
-        
+
         Returns
         -------
         fig, ax
-        
+
         Examples
         --------
-        
+
         .. ipython:: python
             :okwarning:
 
@@ -3932,7 +3928,7 @@
             @savefig mts_stackplot.png
             fig, ax = ms.stackplot()
             pyleo.closefig(fig)
-            
+
         '''
         plt.ioff()
         current_style = deepcopy(mpl.rcParams)
@@ -4362,7 +4358,7 @@
                       xlim=None, ylim=None, savefig_settings=None, ax=None, xticks=None, yticks=None, plot_legend=True,
                       curve_clr=sns.xkcd_rgb['pale red'], curve_lw=2, shade_clr=sns.xkcd_rgb['pale red'], shade_alpha=0.2,
                       inner_shade_label='IQR', outer_shade_label='95% CI', lgd_kwargs=None, mute=False):
-        
+
         '''Plot EnsembleSeries as an envelope.
 
         Parameters
