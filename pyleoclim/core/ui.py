''' The application interface for the users

@author: fengzhu

Created on Jan 31, 2020
'''
from ..utils import tsutils, plotting, mapping, lipdutils, tsmodel
from ..utils import wavelet as waveutils
from ..utils import spectral as specutils
from ..utils import correlation as corrutils
from ..utils import causality as causalutils

#from textwrap import dedent

import seaborn as sns
import matplotlib.pyplot as plt
import numpy as np
#import pandas as pd
from tabulate import tabulate
from collections import namedtuple
from copy import deepcopy

from matplotlib.ticker import ScalarFormatter, FormatStrFormatter
#from matplotlib.colors import BoundaryNorm, Normalize
from matplotlib import cm

from tqdm import tqdm
from scipy.stats.mstats import mquantiles
import warnings


def dict2namedtuple(d):
    tupletype = namedtuple('tupletype', sorted(d))
    return tupletype(**d)

class Series:
    def __init__(self, time, value, time_name=None, time_unit=None, value_name=None, value_unit=None, label=None):
        self.time = np.array(time)
        self.value = np.array(value)
        self.time_name = time_name
        self.time_unit = time_unit
        self.value_name = value_name
        self.value_unit = value_unit
        self.label = label

    def make_labels(self):
        if self.time_name is not None:
            time_name_str = self.time_name
        else:
            time_name_str = 'time'

        if self.value_name is not None:
            value_name_str = self.value_name
        else:
            value_name_str = 'value'

        if self.value_unit is not None:
            value_header = f'{value_name_str} [{self.value_unit}]'
        else:
            value_header = f'{value_name_str}'

        if self.time_unit is not None:
            time_header = f'{time_name_str} [{self.time_unit}]'
        else:
            time_header = f'{time_name_str}'

        return time_header, value_header

    def __str__(self):
        time_label, value_label = self.make_labels()

        table = {
            time_label: self.time,
            value_label: self.value,
        }

        msg = print(tabulate(table, headers='keys'))
        return f'Length: {np.size(self.time)}'

    def plot(self, figsize=[10, 4],
             marker=None, markersize=None, color=None,
             linestyle=None, linewidth=None, xlim=None, ylim=None,
             label=None, xlabel=None, ylabel=None, title=None, zorder=None,
             legend=True, plot_kwargs=None, lgd_kwargs=None, alpha=None,
             savefig_settings=None, ax=None, mute=False):
        ''' Plot the timeseries

        Args
        ----

        figsize : list
            a list of two integers indicating the figure size

        marker : str
            e.g., 'o' for dots
            See [matplotlib.markers](https://matplotlib.org/3.1.3/api/markers_api.html) for details

        markersize : float
            the size of the marker

        linestyle : str
            e.g., '--' for dashed line
            See [matplotlib.linestyles](https://matplotlib.org/3.1.0/gallery/lines_bars_and_markers/linestyles.html) for details

        linewidth : float
            the width of the line

        label : str
            the label for the line

        xlabel : str
            the label for the x-axis

        ylabel : str
            the label for the y-axis

        title : str
            the title for the figure

        legend : {True, False}
            plot legend or not

        plot_kwargs : dict
            the dictionary of keyword arguments for ax.plot()
            See [matplotlib.pyplot.plot](https://matplotlib.org/3.1.3/api/_as_gen/matplotlib.pyplot.plot.html) for details

        lgd_kwargs : dict
            the dictionary of keyword arguments for ax.legend()
            See [matplotlib.pyplot.legend](https://matplotlib.org/3.1.3/api/_as_gen/matplotlib.pyplot.legend.html) for details

        savefig_settings : dict
            the dictionary of arguments for plt.savefig(); some notes below:
            - "path" must be specified; it can be any existed or non-existed path,
              with or without a suffix; if the suffix is not given in "path", it will follow "format"
            - "format" can be one of {"pdf", "eps", "png", "ps"}

        ax : matplotlib.axis, optional
            the axis object from matplotlib
            See [matplotlib.axes](https://matplotlib.org/api/axes_api.html) for details.

        Returns
        -------

        fig : matplotlib.figure
            the figure object from matplotlib
            See [matplotlib.pyplot.figure](https://matplotlib.org/3.1.1/api/_as_gen/matplotlib.pyplot.figure.html) for details.

        ax : matplotlib.axis
            the axis object from matplotlib
            See [matplotlib.axes](https://matplotlib.org/api/axes_api.html) for details.

        Notes
        -----

        When `ax` is passed, the return will be `ax` only; otherwise, both `fig` and `ax` will be returned.

        '''
        # generate default axis labels
        time_label, value_label = self.make_labels()

        if xlabel is None:
            xlabel = time_label

        if ylabel is None:
            ylabel = value_label

        plot_kwargs = {} if plot_kwargs is None else plot_kwargs.copy()

        if label is None:
            label = self.label

        if label is not None:
            plot_kwargs.update({'label': label})

        if marker is not None:
            plot_kwargs.update({'marker': marker})

        if markersize is not None:
            plot_kwargs.update({'markersize': markersize})

        if color is not None:
            plot_kwargs.update({'color': color})

        if linestyle is not None:
            plot_kwargs.update({'linestyle': linestyle})

        if linewidth is not None:
            plot_kwargs.update({'linewidth': linewidth})

        if alpha is not None:
            plot_kwargs.update({'alpha': alpha})

        if zorder is not None:
            plot_kwargs.update({'zorder': zorder})

        res = plotting.plot_xy(
            self.time, self.value,
            figsize=figsize, xlabel=xlabel, ylabel=ylabel,
            title=title, savefig_settings=savefig_settings,
            ax=ax, legend=legend, xlim=xlim, ylim=ylim,
            plot_kwargs=plot_kwargs, lgd_kwargs=lgd_kwargs,
            mute=mute,
        )

        return res

    def distplot(self, figsize=[10, 4], title=None, savefig_settings={}, ax=None, ylabel='KDE', mute=False, **plot_kwargs):
        ''' Plot the distribution of the timeseries values

        Args
        ----

        figsize : list
            a list of two integers indicating the figure size

        title : str
            the title for the figure

        savefig_settings : dict
            the dictionary of arguments for plt.savefig(); some notes below:
            - "path" must be specified; it can be any existed or non-existed path,
              with or without a suffix; if the suffix is not given in "path", it will follow "format"
            - "format" can be one of {"pdf", "eps", "png", "ps"}
        '''
        if ax is None:
            fig, ax = plt.subplots(figsize=figsize)

        ax = sns.distplot(self.value, ax=ax, **plot_kwargs)

        time_label, value_label = self.make_labels()

        ax.set_xlabel(value_label)
        ax.set_ylabel(ylabel)

        if title is not None:
            ax.set_title(title)

        if 'fig' in locals():
            if 'path' in savefig_settings:
                plotting.savefig(fig, savefig_settings)
            else:
                if not mute:
                    plotting.showfig(fig)
            return fig, ax
        else:
            return ax

    def copy(self):
        return deepcopy(self)

    def clean(self):
        ''' Clean up the timeseries by removing NaNs and sort with increasing time points
        '''
        new = self.copy()
        v_mod, t_mod = tsutils.clean_ts(self.value, self.time)
        new.time = t_mod
        new.value = v_mod
        return new

    def gaussianize(self):
        new = self.copy()
        v_mod = tsutils.gaussianize(self.value)
        new.value = v_mod
        return new

    def standardize(self):
        new = self.copy()
        v_mod = tsutils.standardize(self.value)[0]
        new.value = v_mod
        return new

    def slice(self, timespan):
        ''' Slicing the timeseries with a timespan (tuple or list)
        '''
        new = self.copy()
        mask = (self.year >= timespan[0]) & (self.year <= timespan[1])
        new.time = self.time[mask]
        new.value = self.value[mask]
        return new

    def detrend(self, method='emd', **kwargs):
        new = self.copy()
        v_mod = tsutils.detrend(self.value, x=self.time, method=method, **kwargs)
        new.value = v_mod
        return new

    def spectral(self, method='wwz', freq_method='log', freq_kwargs=None, settings=None, label=None, verbose=False):
        ''' Perform spectral analysis on the timeseries

        Args
        ----

        freq_method : str
            {'scale', 'nfft', 'Lomb-Scargle', 'Welch'}

        '''
        if not verbose:
            warnings.simplefilter('ignore')

        settings = {} if settings is None else settings.copy()
        spec_func = {
            'wwz': specutils.wwz_psd,
            'mtm': specutils.mtm,
            'lomb_scargle': specutils.lomb_scargle,
            'welch': specutils.welch,
            'periodogram': specutils.periodogram
        }
        args = {}
        freq_kwargs = {} if freq_kwargs is None else freq_kwargs.copy()
        freq = waveutils.make_freq_vector(self.time, method=freq_method, **freq_kwargs)

        args['wwz'] = {'freq': freq}
        args['mtm'] = {}
        args['lomb_scargle'] = {}
        args['welch'] = {}
        args['periodogram'] = {}
        args[method].update(settings)
        spec_res = spec_func[method](self.value, self.time, **args[method])
        if type(spec_res) is dict:
            spec_res = dict2namedtuple(spec_res)

        if label is None:
            label = self.label

        psd = PSD(
            frequency=spec_res.freq,
            amplitude=spec_res.psd,
            label=label,
            timeseries=self,
            spec_method=method,
            spec_args=args[method]
        )

        return psd

    def wavelet(self, method='wwz', settings=None, freq_method='log', freq_kwargs=None, verbose=False):
        ''' Perform wavelet analysis on the timeseries
        
        cwt wavelets documented on https://pywavelets.readthedocs.io/en/latest/ref/cwt.html
        '''
        if not verbose:
            warnings.simplefilter('ignore')

        settings = {} if settings is None else settings.copy()
        wave_func = {
            'wwz': waveutils.wwz,
            'cwt': waveutils.cwt,
        }

        freq_kwargs = {} if freq_kwargs is None else freq_kwargs.copy()
        freq = waveutils.make_freq_vector(self.time, method=freq_method, **freq_kwargs)

        args = {}
<<<<<<< HEAD
        args['wwz'] = {'tau': self.time, 'freq': freq}
        args['cwt'] = {'wavelet' : 'morl'}
=======
        args['wwz'] = {'freq': freq}
>>>>>>> 1bb2e610
        args[method].update(settings)
        wave_res = wave_func[method](self.value, self.time, **args[method])
        scal = Scalogram(
            frequency=wave_res.freq,
            time=wave_res.time,
            amplitude=wave_res.amplitude,
            coi=wave_res.coi,
            label=self.label,
            timeseries=self,
            wave_method=method,
            wave_args=args[method],
        )

        return scal

    def wavelet_coherence(self, target_series, method='wwz', settings=None, freq_method='log', freq_kwargs=None, verbose=False):
        ''' Perform wavelet coherence analysis with the target timeseries
        '''
        if not verbose:
            warnings.simplefilter('ignore')

        settings = {} if settings is None else settings.copy()
        xwc_func = {
            'wwz': waveutils.xwc,
        }

        freq_kwargs = {} if freq_kwargs is None else freq_kwargs.copy()
        freq = waveutils.make_freq_vector(self.time, method=freq_method, **freq_kwargs)

        t1 = np.copy(self.time)
        t2 = np.copy(target_series.time)
        dt1 = np.median(np.diff(t1))
        dt2 = np.median(np.diff(t2))
        overlap = np.arange(np.max([t1[0], t2[0]]), np.min([t1[-1], t2[-1]]), np.max([dt1, dt2]))

        args = {}
        args['wwz'] = {'tau': overlap, 'freq': freq}
        args[method].update(settings)
        xwc_res = xwc_func[method](self.value, self.time, target_series.value, target_series.time, **args[method])

        coh = Coherence(
            frequency=xwc_res.freq,
            time=xwc_res.time,
            coherence=xwc_res.xw_coherence,
            phase=xwc_res.xw_phase,
            coi=xwc_res.coi,
            timeseries1=self,
            timeseries2=target_series,
        )

        return coh

    def correlation(self, target_series, settings=None):
        ''' Perform correlation analysis with the target timeseries
        '''
        settings = {} if settings is None else settings.copy()
        args = {}
        args.update(settings)
        r, signif, p = corrutils.corr_sig(self.value, target_series.value, **args)
        corr_res = {
            'r': r,
            'signif': signif,
            'pvalue': p,
        }
        return corr_res

    def causality(self, target_series, method='liang', settings=None):
        ''' Perform causality analysis with the target timeseries
        '''
        settings = {} if settings is None else settings.copy()
        args = {}
        args['liang'] = {}
        args[method].update(settings)
        causal_res = causalutils.causality_est(self.value, target_series.value, method=method, **args[method])
        return causal_res

    def surrogates(self, method='ar1', number=1, length=None, seed=None, settings=None):
        settings = {} if settings is None else settings.copy()
        surrogate_func = {
            'ar1': tsmodel.ar1_sim,
        }
        args = {}
        args['ar1'] = {'ts': self.time}
        args[method].update(settings)

        if length is None:
            length = np.size(self.value)

        if seed is not None:
            np.random.seed(seed)

        surr_res = surrogate_func[method](self.value, length, number, **args[method])
        if len(np.shape(surr_res)) == 1:
            surr_res = surr_res[:, np.newaxis]

        s_list = []
        for s in surr_res.T:
            s_tmp = Series(time=self.time, value=s)
            s_list.append(s_tmp)

        surr = SurrogateSeries(series_list=s_list, surrogate_method=method, surrogate_args=args[method])

        return surr

    def detect_outliers(self,**kwargs):
        '''
        Detects outliers in a timeseries
        Args
        ----
        self : timeseries object
        **kwargs : dict
                  optional parameters for DBSCAN
        Returns
        -------
        is_outlier : array
                    a list of boolean values indicating whether the point is an outlier or not
        '''
        is_outlier = np.array(tsutils.detect_outliers(self.time, self.value, args=kwargs))
        return is_outlier

    def remove_outliers(self,**kwargs):
        ''' Removes outliers from a timeseries
        Args
        ----
        self : timeseries object
        **kwargs : dict
                  optional parameters for DBSCAN

        Returns
        -------
        ys : array
            y axis of timeseries
        time : array
              x axis of timeseries
        '''
        new=self.copy()
        outlier_points = np.array(tsutils.detect_outliers(self.time,self.value,args=kwargs))
        outlier_indices = np.where(outlier_points==True)
        ys = np.delete(self.value,outlier_indices)
        t = np.delete(self.time,outlier_indices)
        new.value = ys
        new.time  = t
        return new
    
    def interp(self, method='linear', **kwargs):
        '''Interpolate a time series onto  a new  time axis
        
        Available interpolation scheme includes linear and spline
        
        '''
        new = self.copy()
        x_mod, v_mod = tsutils.interp(self.time,self.value,interp_type=method,**kwargs)
        new.time = x_mod
        new.value = v_mod
        return new

    def bin(self,**kwargs):
        '''Bin values in a time series
        '''
        new=self.copy()
        x_mod, v_mod = tsutils.bin_values(self.time,self.value,**kwargs)
        new.time = x_mod
        new.value = v_mod
        return new

class PSD:
    def __init__(self, frequency, amplitude, label=None, timeseries=None,
                 spec_method=None, spec_args=None, signif_qs=None, signif_method=None):
        self.frequency = np.array(frequency)
        self.amplitude = np.array(amplitude)
        self.label = label
        self.timeseries = timeseries
        self.spec_method = spec_method
        self.spec_args = spec_args
        self.signif_qs = signif_qs
        self.signif_method = signif_method

    def copy(self):
        return deepcopy(self)

    def __str__(self):
        table = {
            'Frequency': self.freq,
            'Amplitude': self.amplitude,
        }

        msg = print(tabulate(table, headers='keys'))
        return f'Length: {np.size(self.freq)}'

    def signif_test(self, number=200, method='ar1', seed=None, qs=[0.95],
                    settings=None):
        new = self.copy()
        surr = self.timeseries.surrogates(
            number=number, seed=seed, method=method, settings=settings
        )
        surr_psd = surr.spectral(method=self.spec_method, settings=self.spec_args)
        new.signif_qs = surr_psd.quantiles(qs=qs)
        new.signif_method = method

        return new

    def plot(self, in_loglog=True, in_period=True, label=None, xlabel=None, ylabel='Amplitude', title=None,
             marker=None, markersize=None, color=None, linestyle=None, linewidth=None,
             xlim=None, ylim=None, figsize=[10, 4], savefig_settings=None, ax=None, mute=False,
             plot_legend=True, lgd_kwargs=None, xticks=None, yticks=None, alpha=None, zorder=None,
             plot_kwargs=None, signif_clr='red', signif_linestyles=['--', '-.', ':'], signif_linewidth=1):
        ''' Plot the power sepctral density (PSD)

        Args
        ----

        figsize : list
            a list of two integers indicating the figure size

        title : str
            the title for the figure

        savefig_settings : dict
            the dictionary of arguments for plt.savefig(); some notes below:
            - "path" must be specified; it can be any existed or non-existed path,
              with or without a suffix; if the suffix is not given in "path", it will follow "format"
            - "format" can be one of {"pdf", "eps", "png", "ps"}
        '''
        savefig_settings = {} if savefig_settings is None else savefig_settings.copy()
        plot_kwargs = {} if plot_kwargs is None else plot_kwargs.copy()
        lgd_kwargs = {} if lgd_kwargs is None else lgd_kwargs.copy()

        if label is None:
            label = self.label

        if label is not None:
            plot_kwargs.update({'label': label})

        if marker is not None:
            plot_kwargs.update({'marker': marker})

        if markersize is not None:
            plot_kwargs.update({'markersize': markersize})

        if color is not None:
            plot_kwargs.update({'color': color})

        if linestyle is not None:
            plot_kwargs.update({'linestyle': linestyle})

        if linewidth is not None:
            plot_kwargs.update({'linewidth': linewidth})

        if alpha is not None:
            plot_kwargs.update({'alpha': alpha})

        if zorder is not None:
            plot_kwargs.update({'zorder': zorder})

        if ax is None:
            fig, ax = plt.subplots(figsize=figsize)

        if in_period:
            idx = np.argwhere(self.frequency==0)
            x_axis = 1/np.delete(self.frequency, idx)
            y_axis = np.delete(self.amplitude, idx)
            if xlabel is None:
                xlabel = 'Period'

            if xticks is None:
                xticks_default = np.array([0.1, 0.2, 0.5, 1, 2, 5, 10, 20, 50, 100, 200, 500, 1000, 2000, 5000])
                mask = (xticks_default >= np.nanmin(x_axis)) & (xticks_default <= np.nanmax(x_axis))
                xticks = xticks_default[mask]

            if xlim is None:
                xlim = [np.max(xticks), np.min(xticks)]

        else:
            idx = np.argwhere(self.frequency==0)
            x_axis = np.delete(self.frequency, idx)
            y_axis = np.delete(self.amplitude, idx)
            if xlabel is None:
                xlabel = 'Frequency'

            if xlim is None:
                xlim = ax.get_xlim()
                xlim = [np.min(xlim), np.max(xlim)]

        ax.set_xlim(xlim)
        ax.plot(x_axis, y_axis, **plot_kwargs)

        # plot significance levels
        if self.signif_qs is not None:
            signif_method_label = {
                'ar1': 'AR(1)',
            }
            nqs = np.size(self.signif_qs.psd_list)

            for i, q in enumerate(self.signif_qs.psd_list):
                idx = np.argwhere(q.frequency==0)
                signif_x_axis = 1/np.delete(q.frequency, idx) if in_period else np.delete(q.frequency, idx)
                signif_y_axis = np.delete(q.amplitude, idx)
                ax.plot(
                    signif_x_axis, signif_y_axis,
                    label=f'{signif_method_label[self.signif_method]}, {q.label} threshold',
                    color=signif_clr,
                    linestyle=signif_linestyles[i%3],
                    linewidth=signif_linewidth,
                )

        if in_loglog:
            ax.set_xscale('log', nonposx='clip')
            ax.set_yscale('log', nonposy='clip')

        if xticks is not None:
            ax.set_xticks(xticks)
            ax.xaxis.set_major_formatter(ScalarFormatter())
            ax.xaxis.set_major_formatter(FormatStrFormatter('%g'))

        if yticks is not None:
            ax.set_yticks(yticks)
            ax.yaxis.set_major_formatter(ScalarFormatter())
            ax.yaxis.set_major_formatter(FormatStrFormatter('%g'))

        ax.set_xlabel(xlabel)
        ax.set_ylabel(ylabel)

        if plot_legend:
            lgd_args = {'frameon': False}
            lgd_args.update(lgd_kwargs)
            ax.legend(**lgd_args)

        if title is not None:
            ax.set_title(title)

        if 'fig' in locals():
            if 'path' in savefig_settings:
                plotting.savefig(fig, savefig_settings)
            else:
                if not mute:
                    plotting.showfig(fig)
            return fig, ax
        else:
            return ax

class Scalogram:
    def __init__(self, frequency, time, amplitude, coi=None, label=None, Neff=3, timeseries=None,
                 wave_method=None, wave_args=None, signif_qs=None, signif_method=None):
        '''
        Args
        ----
            frequency : array
                the frequency axis
            time : array
                the time axis
            amplitude : array
                the amplitude at each (frequency, time) point;
                note the dimension is assumed to be (frequency, time)
        '''
        self.frequency = np.array(frequency)
        self.time = np.array(time)
        self.amplitude = np.array(amplitude)
        if coi is not None:
            self.coi = np.array(coi)
        else:
            self.coi = waveutils.make_coi(self.time, Neff=Neff)
        self.label = label
        self.timeseries = timeseries
        self.wave_method = wave_method
        self.wave_args = wave_args
        self.signif_qs = signif_qs
        self.signif_method = signif_method

    def copy(self):
        return deepcopy(self)

    def __str__(self):
        table = {
            'Frequency': self.frequency,
            'Time': self.time,
            'Amplitude': self.amplitude,
        }

        msg = print(tabulate(table, headers='keys'))
        return f'Dimension: {np.size(self.frequency)} x {np.size(self.time)}'

    def plot(self, in_period=True, xlabel='Time', ylabel=None, title=None,
             ylim=None, xlim=None, yticks=None, figsize=[10, 8], mute=False,
             signif_clr='white', signif_linestyles='-', signif_linewidths=1,
             contourf_style={}, cbar_style={}, savefig_settings={}, ax=None):
        ''' Plot the scalogram from wavelet analysis

        Args
        ----

        figsize : list
            a list of two integers indicating the figure size

        title : str
            the title for the figure

        savefig_settings : dict
            the dictionary of arguments for plt.savefig(); some notes below:
            - "path" must be specified; it can be any existed or non-existed path,
              with or without a suffix; if the suffix is not given in "path", it will follow "format"
            - "format" can be one of {"pdf", "eps", "png", "ps"}
        '''
        contourf_args = {'cmap': 'magma', 'origin': 'lower', 'levels': 11}
        contourf_args.update(contourf_style)

        if ax is None:
            fig, ax = plt.subplots(figsize=figsize)

        if in_period:
            y_axis = 1/self.frequency
            if ylabel is None:
                ylabel = 'Period'

            if yticks is None:
                yticks_default = np.array([0.1, 0.2, 0.5, 1, 2, 5, 10, 20, 50, 100, 200, 500, 1000, 2000, 5000])
                mask = (yticks_default >= np.min(y_axis)) & (yticks_default <= np.max(y_axis))
                yticks = yticks_default[mask]
        else:
            y_axis = self.frequency
            if ylabel is None:
                ylabel = 'Frequency'

        cont = ax.contourf(self.time, y_axis, self.amplitude.T, **contourf_args)
        ax.set_yscale('log', nonposy='clip')

        # plot colorbar
        cbar_args = {'drawedges': False, 'orientation': 'vertical', 'fraction': 0.15, 'pad': 0.05}
        cbar_args.update(cbar_style)

        cb = plt.colorbar(cont, **cbar_args)

        # plot cone of influence
        if self.coi is not None:
            ax.plot(self.time, self.coi, 'k--')

        if yticks is not None:
            ax.set_yticks(yticks)
            ax.yaxis.set_major_formatter(ScalarFormatter())
            ax.yaxis.set_major_formatter(FormatStrFormatter('%g'))

        if title is not None:
            ax.set_title(title)

        if ylim is None:
            ylim = [np.min(y_axis), np.min([np.max(y_axis), np.max(self.coi)])]

        ax.fill_between(self.time, self.coi, np.max(self.coi), color='white', alpha=0.5)

        # plot significance levels
        if self.signif_qs is not None:
            signif_method_label = {
                'ar1': 'AR(1)',
            }
            signif_scal = self.signif_qs.scalogram_list[0]
            signif_boundary = self.amplitude.T / signif_scal.amplitude.T
            ax.contour(
                self.time, y_axis, signif_boundary, [-99, 1],
                colors=signif_clr,
                linestyles=signif_linestyles,
                linewidths=signif_linewidths,
            )

        ax.set_xlabel(xlabel)
        ax.set_ylabel(ylabel)

        if xlim is not None:
            ax.set_xlim(xlim)

        ax.set_ylim(ylim)

        if 'fig' in locals():
            if 'path' in savefig_settings:
                plotting.savefig(fig, savefig_settings)
            else:
                if not mute:
                    plotting.showfig(fig)
            return fig, ax
        else:
            return ax

    def signif_test(self, number=200, method='ar1', seed=None, qs=[0.95],
                    settings=None):
        new = self.copy()
        surr = self.timeseries.surrogates(
            number=number, seed=seed, method=method, settings=settings
        )
        surr_scal = surr.wavelet(method=self.wave_method, settings=self.wave_args)

        if len(qs) > 1:
            raise ValueError('qs should be a list with size 1!')

        new.signif_qs = surr_scal.quantiles(qs=qs)
        new.signif_method = method

        return new


class Coherence:
    def __init__(self, frequency, time, coherence, phase, coi=None, timeseries1=None, timeseries2=None, signif_qs=None, signif_method=None):
        self.frequency = np.array(frequency)
        self.time = np.array(time)
        self.coherence = np.array(coherence)
        if coi is not None:
            self.coi = np.array(coi)
        else:
            self.coi = waveutils.make_coi(self.time, Neff=Neff)
        self.phase = np.array(phase)
        self.timeseries1 = timeseries1
        self.timeseries2 = timeseries2
        self.signif_qs = signif_qs
        self.signif_method = signif_method

    def copy(self):
        return deepcopy(self)

    def plot(self, xlabel='Time', ylabel='Period', title=None, figsize=[10, 8],
             ylim=None, xlim=None, in_period=True, yticks=None, mute=False,
             contourf_style={}, phase_style={}, cbar_style={}, savefig_settings={}, ax=None,
             signif_clr='white', signif_linestyles='-', signif_linewidths=1,
             under_clr='ivory', over_clr='black', bad_clr='dimgray'):
        ''' Plot the wavelet coherence result

        Args
        ----

        figsize : list
            a list of two integers indicating the figure size

        title : str
            the title for the figure

        savefig_settings : dict
            the dictionary of arguments for plt.savefig(); some notes below:
            - "path" must be specified; it can be any existed or non-existed path,
              with or without a suffix; if the suffix is not given in "path", it will follow "format"
            - "format" can be one of {"pdf", "eps", "png", "ps"}
        '''
        if ax is None:
            fig, ax = plt.subplots(figsize=figsize)

        if in_period:
            y_axis = 1/self.frequency
            if ylabel is None:
                ylabel = 'Period'

            if yticks is None:
                yticks_default = np.array([0.1, 0.2, 0.5, 1, 2, 5, 10, 20, 50, 100, 200, 500, 1000, 2000, 5000])
                mask = (yticks_default >= np.min(y_axis)) & (yticks_default <= np.max(y_axis))
                yticks = yticks_default[mask]
        else:
            y_axis = self.frequency
            if ylabel is None:
                ylabel = 'Frequency'

        # plot coherence amplitude
        contourf_args = {
            'cmap': 'magma',
            'origin': 'lower',
            'levels': np.linspace(0, 1, 11),
        }
        contourf_args.update(contourf_style)

        cmap = cm.get_cmap(contourf_args['cmap'])
        cmap.set_under(under_clr)
        cmap.set_over(over_clr)
        cmap.set_bad(bad_clr)
        contourf_args['cmap'] = cmap

        cont = ax.contourf(self.time, y_axis, self.coherence.T, **contourf_args)

        # plot significance levels
        if self.signif_qs is not None:
            signif_method_label = {
                'ar1': 'AR(1)',
            }
            signif_coh = self.signif_qs.scalogram_list[0]
            signif_boundary = self.coherence.T / signif_coh.amplitude.T
            ax.contour(
                self.time, y_axis, signif_boundary, [-99, 1],
                colors=signif_clr,
                linestyles=signif_linestyles,
                linewidths=signif_linewidths,
            )

        # plot colorbar
        cbar_args = {
            'drawedges': False,
            'orientation': 'vertical',
            'fraction': 0.15,
            'pad': 0.05,
            'ticks': np.linspace(0, 1, 11)
        }
        cbar_args.update(cbar_style)

        cb = plt.colorbar(cont, **cbar_args)

        # plot cone of influence
        ax.set_yscale('log', nonposy='clip')
        ax.plot(self.time, self.coi, 'k--')

        if ylim is None:
            ylim = [np.min(y_axis), np.min([np.max(y_axis), np.max(self.coi)])]

        ax.fill_between(self.time, self.coi, np.max(self.coi), color='white', alpha=0.5)

        if yticks is not None:
            ax.set_yticks(yticks)
            ax.yaxis.set_major_formatter(ScalarFormatter())
            ax.yaxis.set_major_formatter(FormatStrFormatter('%g'))

        ax.set_xlabel(xlabel)
        ax.set_ylabel(ylabel)

        # plot phase
        dt = np.max([int(np.median(np.diff(self.time))), 1])
        phase_args = {'pt': 0.5, 'skip_x': 10*dt, 'skip_y': 5*dt, 'scale': 30, 'width': 0.004}
        phase_args.update(phase_style)

        pt = phase_args['pt']
        skip_x = phase_args['skip_x']
        skip_y = phase_args['skip_y']
        scale = phase_args['scale']
        width = phase_args['width']

        phase = np.copy(self.phase)

        if self.signif_qs is None:
            phase[self.coherence < pt] = np.nan
        else:
            phase[signif_boundary.T < 1] = np.nan

        X, Y = np.meshgrid(self.time, 1/self.frequency)
        U, V = np.cos(phase).T, np.sin(phase).T

        ax.quiver(X[::skip_y, ::skip_x], Y[::skip_y, ::skip_x],
                  U[::skip_y, ::skip_x], V[::skip_y, ::skip_x],
                  scale=scale, width=width, zorder=99)

        ax.set_ylim(ylim)

        if xlim is not None:
            ax.set_xlim(xlim)

        if title is not None:
            ax.set_title(title)

        if 'fig' in locals():
            if 'path' in savefig_settings:
                plotting.savefig(fig, savefig_settings)
            else:
                if not mute:
                    plotting.showfig(fig)
            return fig, ax
        else:
            return ax

    def signif_test(self, number=200, method='ar1', seed=None, qs=[0.95], settings=None):
        new = self.copy()
        surr1 = self.timeseries1.surrogates(
            number=number, seed=seed, method=method, settings=settings
        )
        surr2 = self.timeseries2.surrogates(
            number=number, seed=seed, method=method, settings=settings
        )

        cohs = []
        for i in tqdm(range(number), desc='Performing wavelet coherence on surrogate pairs'):
            coh_tmp = surr1.series_list[i].wavelet_coherence(surr2.series_list[i])
            cohs.append(coh_tmp.coherence)

        cohs = np.array(cohs)

        ne, nf, nt = np.shape(cohs)

        coh_qs = np.ndarray(shape=(np.size(qs), nf, nt))
        for i in range(nf):
            for j in range(nt):
                coh_qs[:,i,j] = mquantiles(cohs[:,i,j], qs)

        scal_list = []
        for i, amp in enumerate(coh_qs):
            scal_tmp = Scalogram(frequency=self.frequency, time=self.time, amplitude=amp, coi=self.coi, label=f'{qs[i]*100:g}%')
            scal_list.append(scal_tmp)

        new.signif_qs = MultipleScalogram(scalogram_list=scal_list)
        new.signif_method = method

        return new

class MultipleSeries:
    def __init__(self, series_list):
        self.series_list = series_list

    def copy(self):
        return deepcopy(self)

    def spectral(self, method='wwz', settings={}):
        settings = {} if settings is None else settings.copy()

        psd_list = []
        for s in tqdm(self.series_list, desc='Performing spectral analysis on surrogates'):
            psd_tmp = s.spectral(method=method, settings=settings)
            psd_list.append(psd_tmp)

        psds = MultiplePSD(psd_list=psd_list)

        return psds

    def wavelet(self, method='wwz', settings={}):
        settings = {} if settings is None else settings.copy()

        scal_list = []
        for s in tqdm(self.series_list, desc='Performing wavelet analysis on surrogates'):
            scal_tmp = s.wavelet(method=method, settings=settings)
            scal_list.append(scal_tmp)

        scals = MultipleScalogram(scalogram_list=scal_list)

        return scals


class SurrogateSeries(MultipleSeries):
    def __init__(self, series_list, surrogate_method=None, surrogate_args=None):
        self.series_list = series_list
        self.surrogate_method = surrogate_method
        self.surrogate_args = surrogate_args
    def plot(self, figsize=[10, 4],
             marker=None, markersize=None, color=None,
             linestyle=None, linewidth=None,
             label=None, xlabel=None, ylabel=None, title=None,
             legend=True, plot_kwargs=None, lgd_kwargs=None,
             savefig_settings=None, ax=None, mute=False):

        savefig_settings = {} if savefig_settings is None else savefig_settings.copy()
        plot_kwargs = {} if plot_kwargs is None else plot_kwargs.copy()
        lgd_kwargs = {} if lgd_kwargs is None else lgd_kwargs.copy()

        if ax is None:
            fig, ax = plt.subplots(figsize=figsize)

        for s in self.series_list:
            ax = s.plot(
                figsize=figsize, marker=marker, markersize=markersize, color=color, linestyle=linestyle,
                linewidth=linewidth, label=label, xlabel=xlabel, ylabel=ylabel, title=title,
                legend=False, plot_kwargs=plot_kwargs, ax=ax,
            )

        if 'fig' in locals():
            if 'path' in savefig_settings:
                plotting.savefig(fig, savefig_settings)
            else:
                if not mute:
                    plotting.showfig(fig)
            return fig, ax
        else:
            return ax

class MultiplePSD:
    def __init__(self, psd_list):
        self.psd_list = psd_list

    def copy(self):
        return deepcopy(self)

    def quantiles(self, qs=[0.05, 0.5, 0.95]):
        freq = np.copy(self.psd_list[0].frequency)
        amps = []
        for psd in self.psd_list:
            if not np.array_equal(psd.frequency, freq):
                raise ValueError('Frequency axis not consistent across the PSD list!')

            amps.append(psd.amplitude)

        amps = np.array(amps)
        amp_qs = mquantiles(amps, qs, axis=0)

        psd_list = []
        for i, amp in enumerate(amp_qs):
            psd_tmp = PSD(frequency=freq, amplitude=amp, label=f'{qs[i]*100:g}%')
            psd_list.append(psd_tmp)

        psds = MultiplePSD(psd_list=psd_list)
        return psds

    def plot(self, figsize=[10, 4], in_loglog=True, in_period=True, xlabel=None, ylabel='Amplitude', title=None,
             xlim=None, ylim=None, savefig_settings=None, ax=None, xticks=None, yticks=None, plot_legend=True,
             plot_kwargs=None, lgd_kwargs=None, mute=False):

        savefig_settings = {} if savefig_settings is None else savefig_settings.copy()
        plot_kwargs = {} if plot_kwargs is None else plot_kwargs.copy()
        lgd_kwargs = {} if lgd_kwargs is None else lgd_kwargs.copy()

        if ax is None:
            fig, ax = plt.subplots(figsize=figsize)

        for psd in self.psd_list:
            ax = psd.plot(
                figsize=figsize, in_loglog=in_loglog, in_period=in_period, label=psd.label, xlabel=xlabel, ylabel=ylabel,
                title=title, xlim=xlim, ylim=ylim, savefig_settings=savefig_settings, ax=ax,
                xticks=xticks, yticks=yticks, plot_legend=plot_legend, plot_kwargs=plot_kwargs, lgd_kwargs=lgd_kwargs,
            )

        if 'fig' in locals():
            if 'path' in savefig_settings:
                plotting.savefig(fig, savefig_settings)
            else:
                if not mute:
                    plotting.showfig(fig)
            return fig, ax
        else:
            return ax

class MultipleScalogram:
    def __init__(self, scalogram_list):
        self.scalogram_list = scalogram_list

    def copy(self):
        return deepcopy(self)

    def quantiles(self, qs=[0.05, 0.5, 0.95]):
        freq = np.copy(self.scalogram_list[0].frequency)
        time = np.copy(self.scalogram_list[0].time)
        coi = np.copy(self.scalogram_list[0].coi)
        amps = []
        for scal in self.scalogram_list:
            if not np.array_equal(scal.frequency, freq):
                raise ValueError('Frequency axis not consistent across the scalogram list!')

            if not np.array_equal(scal.time, time):
                raise ValueError('Time axis not consistent across the scalogram list!')

            amps.append(scal.amplitude)

        amps = np.array(amps)
        ne, nf, nt = np.shape(amps)
        amp_qs = np.ndarray(shape=(np.size(qs), nf, nt))

        for i in range(nf):
            for j in range(nt):
                amp_qs[:,i,j] = mquantiles(amps[:,i,j], qs)

        scal_list = []
        for i, amp in enumerate(amp_qs):
            scal_tmp = Scalogram(frequency=freq, time=time, amplitude=amp, coi=coi, label=f'{qs[i]*100:g}%')
            scal_list.append(scal_tmp)

        scals = MultipleScalogram(scalogram_list=scal_list)
        return scals


class Lipd:
    def __init__(self, lipd_list):
        self.plot_default = {'ice/rock': ['#FFD600','h'],
                'coral': ['#FF8B00','o'],
                'documents':['k','p'],
                'glacier ice':['#86CDFA', 'd'],
                'hybrid': ['#00BEFF','*'],
                'lake sediment': ['#4169E0','s'],
                'marine sediment': ['#8A4513', 's'],
                'sclerosponge' : ['r','o'],
                'speleothem' : ['#FF1492','d'],
                'wood' : ['#32CC32','^'],
                'molluskshells' : ['#FFD600','h'],
                'peat' : ['#2F4F4F','*'],
                'other':['k','o']}
    
    def getLipd(self, usr_path=None):
        """Read Lipd files into a dictionary

        Sets the dictionary as global variable so that it doesn't have to be provided
        as an argument for every function.
    
        Args
        ----
    
        usr_path : str
                  The path to a directory or a single file. (Optional argument)
    
        Returns
        -------
    
        lipd_dict : dict
                   a dictionary containing the LiPD library
    
        """
        global lipd_dict
        lipd_dict = lpd.readLipd(usr_path=usr_path)
        return lipd_dict
        

class LipdSeries:
    def __init__(self, ts):
        self.ts = ts
        self.plot_default = {'ice/rock': ['#FFD600','h'],
                'coral': ['#FF8B00','o'],
                'documents':['k','p'],
                'glacier ice':['#86CDFA', 'd'],
                'hybrid': ['#00BEFF','*'],
                'lake sediment': ['#4169E0','s'],
                'marine sediment': ['#8A4513', 's'],
                'sclerosponge' : ['r','o'],
                'speleothem' : ['#FF1492','d'],
                'wood' : ['#32CC32','^'],
                'molluskshells' : ['#FFD600','h'],
                'peat' : ['#2F4F4F','*'],
                'other':['k','o']}

    def mapone(self, projection='Orthographic', proj_default=True,
               background=True, label='default', borders=False,
               rivers=False, lakes=False, markersize=50, marker="default",
               figsize=[4,4], ax=None, savefig_settings={}):
        """ Create a Map for a single record

        Orthographic projection map of a single record.

        Args
        ----

        timeseries : object
                    a LiPD timeseries object. Will prompt for one if not given
        projection : string
                    the map projection. Available projections:
                    'Robinson', 'PlateCarree', 'AlbertsEqualArea',
                    'AzimuthalEquidistant','EquidistantConic','LambertConformal',
                    'LambertCylindrical','Mercator','Miller','Mollweide','Orthographic' (Default),
                    'Sinusoidal','Stereographic','TransverseMercator','UTM',
                    'InterruptedGoodeHomolosine','RotatedPole','OSGB','EuroPP',
                    'Geostationary','NearsidePerspective','EckertI','EckertII',
                    'EckertIII','EckertIV','EckertV','EckertVI','EqualEarth','Gnomonic',
                    'LambertAzimuthalEqualArea','NorthPolarStereo','OSNI','SouthPolarStereo'
        proj_default : bool
                      If True, uses the standard projection attributes, including centering.
                      Enter new attributes in a dictionary to change them. Lists of attributes
            can be found in the Cartopy documentation:
                https://scitools.org.uk/cartopy/docs/latest/crs/projections.html#eckertiv
        background : bool
                    If True, uses a shaded relief background (only one
                    available in Cartopy)
        label : str
               label for archive marker. Default is to use the name of the
               physical sample. If no archive name is available, default to
               None. None returns no label.
        borders : bool
                 Draws the countries border. Defaults is off (False).
        rivers : bool
                Draws major rivers. Default is off (False).
        lakes : bool
               Draws major lakes. Default is off (False).
        markersize : int
                    The size of the marker.
        marker : str or list
                color and type of marker. Default will use the
                default color palette for archives
        figsize : list
                 the size for the figure

        savefig_settings : dict
            the dictionary of arguments for plt.savefig(); some notes below:
            - "path" must be specified; it can be any existed or non-existed path,
              with or without a suffix; if the suffix is not given in "path", it will follow "format"
            - "format" can be one of {"pdf", "eps", "png", "ps"}

        Returns
        -------
        The figure

        """

        # Get latitude/longitude

        lat = self.ts['geo_meanLat']
        lon = self.ts['geo_meanLon']

        if ax is None:
            fig, ax = plt.subplots(figsize=figsize)

        # Make sure it's in the palette
        if marker == 'default':
            archiveType = lipdutils.LipdToOntology(self.ts['archiveType']).lower()
            if archiveType not in self.plot_default.keys():
                archiveType = 'other'
            marker = self.plot_default[archiveType]

        # Get the label
        if label == 'default':
            for i in self.ts.keys():
                if 'physicalSample_name' in i:
                    label = self.ts[i]
                elif 'measuredOn_name' in i:
                    label = self.ts[i]
            if label == 'default':
                label = None
        elif label is None:
            label = None
        else:
            raise TypeError('the argument label should be of type str')

        fig, ax = mapping.mapOne(lat, lon, projection = projection, proj_default = proj_default,
               background = background, label = label, borders = borders, rivers = rivers, lakes = lakes,
               markersize = markersize, marker = marker, figsize = figsize, ax = ax)

        # Save the figure if "path" is specified in savefig_settings
        if 'path' in savefig_settings:
            plotting.savefig(fig, savefig_settings)
        else:
            plooting.showfig(fig)

        return fig<|MERGE_RESOLUTION|>--- conflicted
+++ resolved
@@ -351,12 +351,11 @@
         freq = waveutils.make_freq_vector(self.time, method=freq_method, **freq_kwargs)
 
         args = {}
-<<<<<<< HEAD
+
         args['wwz'] = {'tau': self.time, 'freq': freq}
         args['cwt'] = {'wavelet' : 'morl'}
-=======
-        args['wwz'] = {'freq': freq}
->>>>>>> 1bb2e610
+
+
         args[method].update(settings)
         wave_res = wave_func[method](self.value, self.time, **args[method])
         scal = Scalogram(
