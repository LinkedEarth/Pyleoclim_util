"""
The GeoSeries class is a child of Series, with additional metadata latitude (lat) and longitude (lon)
This unlocks plotting capabilities like map() and dashboard().
"""
from ..utils import plotting, mapping, lipdutils, jsonutils, tsbase, tsutils
from ..core.series import Series

import matplotlib.pyplot as plt
import re
import pandas as pd
import numpy as np

#from copy import deepcopy
from matplotlib import gridspec
#import cartopy.crs as ccrs
#import cartopy.feature as cfeature

import warnings


class GeoSeries(Series):
    '''The GeoSeries class is a child of the Series class, and requires geolocation
    information (latitude, longitude). Elevation is optional, but can be used in mapping, if present.
    The class also allows for ancillary data and metadata, detailed below.

    Parameters
    ----------
    time : list or numpy.array
        independent variable (t)

    value : list of numpy.array
        values of the dependent variable (y)

    lat : float
        latitude N in decimal degrees. Must be in the range [-90;+90]

    lon : float
        longitude East in decimal degrees. Must be in the range [-180;+360]
        No conversion is applied as mapping utilities convert to [-180,+180] internally

    elevation : float
        elevation of the sample, in meters above sea level. Negative numbers indicate depth below global mean sea level, therefore.

    time_unit : string
        Units for the time vector (e.g., 'years').
        Default is None

    time_name : string
        Name of the time vector (e.g., 'Time','Age').
        Default is None. This is used to label the time axis on plots

    value_name : string
        Name of the value vector (e.g., 'temperature')
        Default is None

    value_unit : string
        Units for the value vector (e.g., 'deg C')
        Default is None

    label : string
        Name of the time series (e.g., 'Nino 3.4')
        Default is None

    log : dict
        Dictionary of tuples documentating the various transformations applied to the object

    keep_log : bool
        Whether to keep a log of applied transformations. False by default

    importedFrom : string
        source of the dataset. If it came from a LiPD file, this could be the datasetID property

    archiveType : string
        climate archive, one of 'Borehole', 'Coral', 'FluvialSediment', 'GlacierIce', 'GroundIce', 'LakeSediment', 'MarineSediment', 'Midden', 'MolluskShell', 'Peat', 'Sclerosponge', 'Shoreline', 'Speleothem', 'TerrestrialSediment', 'Wood'
        Reference: https://lipdverse.org/vocabulary/archivetype/

    control_archiveType  : [True, False]
        Whether to standardize the name of the archiveType agains the vocabulary from: https://lipdverse.org/vocabulary/paleodata_proxy/.
        If set to True, will only allow for these terms and automatically convert known synonyms to the standardized name. Only standardized variable names will be automatically assigned a color scheme.
        Default is False.

    sensorType : string
        sensor, e.g. a paleoclimate proxy sensor. This property can be used to differentiate between species of foraminifera

    observationType : string
        observation type,  e.g. a proxy observation. See https://lipdverse.org/vocabulary/paleodata_proxy/. Note: this is preferred terminology but not enforced

    depth : array
        depth at which the values were collected

    depth_name : string
        name of the field, e.g. 'mid-depth', 'top-depth', etc

    depth_unit : string
         units of the depth axis, e.g. 'cm'

    dropna : bool
        Whether to drop NaNs from the series to prevent downstream functions from choking on them
        defaults to True

    sort_ts : str
        Direction of sorting over the time coordinate; 'ascending' or 'descending'
        Defaults to 'ascending'

    verbose : bool
        If True, will print warning messages if there is any

    clean_ts : boolean flag
         set to True to remove the NaNs and make time axis strictly prograde with duplicated timestamps reduced by averaging the values
         Default is None (marked for deprecation)

    auto_time_params : bool,
        If True, uses tsbase.disambiguate_time_metadata to ensure that time_name and time_unit are usable by Pyleoclim. This may override the provided metadata.
        If False, the provided time_name and time_unit are used. This may break some functionalities (e.g. common_time and convert_time_unit), so use at your own risk.
        If not provided, code will set to True for internal consistency.

    Examples
    --------

    Import the EPICA Dome C deuterium record and display a quick synopsis:

     .. jupyter-execute::

         import pyleoclim as pyleo
         ts = pyleo.utils.datasets.load_dataset('EDC-dD')
         ts_interp = ts.convert_time_unit('kyr BP').interp(step=.5) # interpolate for a faster result
         fig, ax = ts_interp.dashboard()


    '''

    def __init__(self, time, value, lat, lon, elevation = None, time_unit=None, time_name=None,
                 value_name=None, value_unit=None, label=None, importedFrom=None,
                 archiveType = None, control_archiveType = False,
                 sensorType = None, observationType = None,
                 log=None, keep_log=False, verbose=True,
                 depth = None, depth_name = None, depth_unit= None,
                 sort_ts = 'ascending', dropna = True,  clean_ts=False, auto_time_params = None):

        # ensure 1D arrays
        if len(time) > 1:
            time = np.squeeze(time)
        if len(value) > 1:
            value = np.squeeze(value)
        if depth is not None:
            if len(depth) >1:
                depth = np.squeeze(depth)

        #Check that array sizes are equal
        if depth is not None:
            if len(depth) != len(time):
                raise ValueError('Depth and time arrays must be the same length')
            if len(depth) != len(value):
                raise ValueError('Depth and value arrays must be the same length')
        if len(time) != len(value):
            raise ValueError('Time and value arrays must be the same length')

        if auto_time_params is None:
            auto_time_params = True
            if verbose:
                warnings.warn('auto_time_params is not specified. Currently default behavior sets this to True, which might modify your supplied time metadata.  Please set to False if you want a different behavior.', UserWarning, stacklevel=2)

        if auto_time_params:
            # assign time metadata if they are not provided or provided incorrectly
            offending = [tsbase.MATCH_CE, tsbase.MATCH_BP]

            if time_unit is None:
                time_unit='years CE'
                if verbose:
                    warnings.warn(f'No time_unit parameter provided. Assuming {time_unit}.', UserWarning, stacklevel=2)
            elif time_unit.lower().replace(".","") in frozenset().union(*offending):
                # fix up time name and units for offending cases
                time_name, time_unit = tsbase.disambiguate_time_metadata(time_unit)
            else:
                # give a proper time name to those series that confuse that notion with time units
                time_name, _ = tsbase.disambiguate_time_metadata(time_unit)

            if time_name is None:
                if verbose:
                    warnings.warn('No time_name parameter provided. Assuming "Time".', UserWarning, stacklevel=2)
                time_name='Time'
            elif time_name in tsbase.MATCH_A:
                if verbose:
                    warnings.warn(f'{time_name} refers to the units, not the name of the axis. Picking "Time" instead', UserWarning, stacklevel=2)
                time_name='Time'
        else:
            pass

        if dropna:
            if depth is not None:
                matrix = np.array([time,value,depth])
                matrix = tsbase.dropna_matrix(matrix)
                time = matrix[0,:]
                value = matrix[1,:]
                depth = matrix[2,:]
            else:
                pass

        # assign latitude
        if lat is not None:
            lat = float(lat)
            if -90 <= lat <= 90:
                self.lat = lat
            else:
                ValueError('Latitude must be a number in [-90; 90]')
        else:
            self.lat = None

        # assign longitude
        if lon is not None:
            lon = float(lon)
            if -180 < lon <= 360:
                self.lon = lon
            # elif 180 < lon <= 360:
            #     self.lon = mapping.lon_360_to_180(lon)
            #     if verbose:
            #         print('Longitude has been converted to the [-180,+180] range')
            else:
                ValueError('Longitude must be a number in [-180,360]')
        else:
            self.lon = None

        # elevation
        self.elevation = elevation

        # PSM
        self.sensorType = sensorType
        self.observationType = observationType

        # depth infornation
        self.depth = depth
        self.depth_name = depth_name
        self.depth_unit = depth_unit

        #assign all the rest
        super().__init__(time, value, time_unit, time_name, value_name,
                         value_unit, label, importedFrom, archiveType, control_archiveType,
                         log, keep_log, sort_ts, dropna, verbose, clean_ts)


    @property
    def metadata(self):
        return dict(
            lat = self.lat,
            lon = self.lon,
            elevation = self.elevation,
            time_unit = self.time_unit,
            time_name = self.time_name,
            value_unit = self.value_unit,
            value_name = self.value_name,
            label = self.label,
            archiveType = self.archiveType,
            sensorType  = self.sensorType,
            observationType = self.observationType,
            importedFrom = self.importedFrom,
            control_archiveType = self.control_archiveType,
            log = self.log,
        )

    @classmethod
    def from_json(cls, path):
        ''' Creates a pyleoclim.Series from a JSON file

        The keys in the JSON file must correspond to the parameter associated with a GeoSeries object

        Parameters
        ----------
        path : str
            Path to the JSON file

        Returns
        -------
        ts : pyleoclim.core.series.Series
            A Pyleoclim Series object.

        '''

        a = jsonutils.open_json(path)
        b = jsonutils.iterate_through_dict(a, 'GeoSeries')

        return cls(**b)

    @classmethod
    def from_Series(lat, lon, elevation=None,sensorType=None,observationType=None,
                    depth=None, depth_name=None, depth_unit=None):

        print('a')
        # time, value, lat, lon, elevation = None, time_unit=None, time_name=None,
        #              value_name=None, value_unit=None, label=None, importedFrom=None,
        #              archiveType = None, control_archiveType = False,
        #              sensorType = None, observationType = None,
        #              log=None, keep_log=False, verbose=True,
        #              depth = None, depth_name = None, depth_unit= None,
        #              sort_ts = 'ascending', dropna = True,  clean_ts=False, auto_time_params = None


    def map(self, projection='Orthographic', proj_default=True,
            background=True, borders=False, coastline=True, rivers=False, lakes=False, ocean=True,
            land=True, fig=None, gridspec_slot=None, title = None,
            figsize=None, marker='archiveType', hue='archiveType', size=None, edgecolor='w',
            markersize=None, scatter_kwargs=None, cmap=None, colorbar=False, gridspec_kwargs=None,
            legend=True, lgd_kwargs=None, savefig_settings=None):

        ''' Map the location of the record

        Parameters
        ----------
        projection : str, optional
            The projection to use. The default is 'Orthographic'.

        proj_default : bool; {True, False}, optional
            Whether to use the Pyleoclim defaults for each projection type. The default is True.

        background : bool, optional
            If True, uses a shaded relief background (only one available in Cartopy)
            Default is on (True).

        borders : bool or dict, optional
            Draws the countries border.
            If a dictionary of formatting arguments is supplied (e.g. linewidth, alpha), will draw according to specifications.
            Defaults is off (False).

        coastline : bool or dict, optional
            Draws the coastline.
            If a dictionary of formatting arguments is supplied (e.g. linewidth, alpha), will draw according to specifications.
            Defaults is on (True).

        land : bool or dict, optional
            Colors land masses.
            If a dictionary of formatting arguments is supplied (e.g. color, alpha), will draw according to specifications.
            Default is off (True). Overriden if background=True.

        ocean : bool or dict, optional
            Colors oceans.
            If a dictionary of formatting arguments is supplied (e.g. color, alpha), will draw according to specifications.
            Default is on (True). Overriden if background=True.

        rivers : bool or dict, optional
            Draws major rivers.
            If a dictionary of formatting arguments is supplied (e.g. linewidth, alpha), will draw according to specifications.
            Default is off (False).

        lakes : bool or dict, optional
            Draws major lakes.
            If a dictionary of formatting arguments is supplied (e.g. color, alpha), will draw according to specifications.
            Default is off (False).

        figsize : list or tuple, optional
            The size of the figure. The default is None.

        marker : str, optional
            The marker type for each archive.
            The default is None. Uses plot_default

        hue : str, optional
            Variable associated with color coding.
            The default is None. Uses plot_default.

        markersize : float, optional
            Size of the marker. The default is None.

        scatter_kwargs : dict, optional
            Parameters for the scatter plot. The default is None.

        legend :  bool; {True, False}, optional
            Whether to plot the legend. The default is True.

        lgd_kwargs : dict, optional
            Arguments for the legend. The default is None.

        savefig_settings : dict, optional
            the dictionary of arguments for plt.savefig(); some notes below:
            - "path" must be specified; it can be any existed or non-existed path,
              with or without a suffix; if the suffix is not given in "path", it will follow "format"
            - "format" can be one of {"pdf", "eps", "png", "ps"}. The default is None.

        Returns
        -------
        res : fig,ax_d

        See also
        --------

        pyleoclim.utils.mapping.scatter_map : Underlying mapping function for Pyleoclim

        Examples
        --------

        .. jupyter-execute::

            ts = pyleo.utils.datasets.load_dataset('EDC-dD')
            fig, ax = ts.map()
            
        By default, the figure has no title. For a title built from the available labels:
            
        .. jupyter-execute::
            
           fig, ax = ts.map(title=True) 
           
        For a custom title, and custom projection:
            
        .. jupyter-execute::
            
           fig, ax = ts.map(title='Insert title here', projection='RotatedPole',
                            proj_default={'pole_longitude':0.0, 'pole_latitude':-90.0, 'central_rotated_longitude':45.0}) 


        '''
        if markersize != None:
            scatter_kwargs['markersize'] = markersize
            
        if type(title)==bool:
            if title == False:
                title = None
            else:
                if self.label is not None:
                    title = f"{self.label} location"

        fig, ax_d = mapping.scatter_map(self, hue=hue, size=size, marker=marker, projection=projection,
                    proj_default=proj_default, title = title,
                    background=background, borders=borders, rivers=rivers, lakes=lakes,
                    ocean=ocean, land=land, coastline=coastline,
                    figsize=figsize, scatter_kwargs=scatter_kwargs, gridspec_kwargs=gridspec_kwargs,
                    lgd_kwargs=lgd_kwargs, legend=legend, colorbar=colorbar,
                    cmap=cmap, edgecolor=edgecolor,
                    fig=fig, gs_slot=gridspec_slot)
        return fig, ax_d

    def map_neighbors(self, mgs, radius=3000, projection='Orthographic', proj_default=True,
            background=True, borders=False, rivers=False, lakes=False, ocean=True,
            land=True, fig=None, gridspec_slot=None, title = None,
            figsize=None, marker='archiveType', hue='archiveType', size=None, edgecolor=None,#'w',
            markersize=None, scatter_kwargs=None, cmap=None, colorbar=False, gridspec_kwargs=None,
            legend=True, lgd_kwargs=None, savefig_settings=None):

        '''Map all records within a given radius of the object

        Parameters
        ----------
        mgs : MultipleGeoSeries
            object containing the series to be considered as neighbors

        radius : float
            search radius for the record, in km. Default is 3000.

        projection : str, optional
            The projection to use. The default is 'Orthographic'.

        proj_default : bool; {True, False}, optional
            Whether to use the Pyleoclim defaults for each projection type. The default is True.

        background :  bool; {True, False}, optional
            Whether to use a background. The default is True.

        borders :  bool; {True, False}, optional
            Draw borders. The default is False.

        rivers :  bool; {True, False}, optional
            Draw rivers. The default is False.

        lakes :  bool; {True, False}, optional
            Draw lakes. The default is False.

        figsize : list or tuple, optional
            The size of the figure. The default is None.

        marker : str, optional
            The marker type for each archive.
            The default is None. Uses plot_default

        hue : str, optional
            Variable associated with color coding.
            The default is None. Uses plot_default.

        markersize : float, optional
            Size of the marker. The default is None.

        scatter_kwargs : dict, optional
            Parameters for the scatter plot. The default is None.

        legend :  bool; {True, False}, optional
            Whether to plot the legend. The default is True.

        lgd_kwargs : dict, optional
            Arguments for the legend. The default is None.

        savefig_settings : dict, optional
            the dictionary of arguments for plt.savefig(); some notes below:
            - "path" must be specified; it can be any existed or non-existed path,
              with or without a suffix; if the suffix is not given in "path", it will follow "format"
            - "format" can be one of {"pdf", "eps", "png", "ps"}. The default is None.
            
        title : bool or str
            the title for the figure. If True or None, made automatically from the objects' labels. 
            Set to False for an empty title. 

        Returns
        -------
        res : fig,ax_d

        See also
        --------

        pyleoclim.utils.mapping.map : Underlying mapping function for Pyleoclim

        Examples
        --------

        .. jupyter-execute::

            from pylipd.utils.dataset import load_dir
            lipd = load_dir(name='Pages2k')
            df = lipd.get_timeseries_essentials()
            dfs = df.query("archiveType in ('Wood','Documents','Coral','Lake sediment') and paleoData_variableName not in ('year')")

            # place in a MultipleGeoSeries object
            ts_list = []
            for _, row in dfs.iterrows():
                ts_list.append(pyleo.GeoSeries(time=row['time_values'],value=row['paleoData_values'],
                                                time_name=row['time_variableName'],value_name=row['paleoData_variableName'],
                                                time_unit=row['time_units'], value_unit=row['paleoData_units'],
                                                lat = row['geo_meanLat'], lon = row['geo_meanLon'],
                                                archiveType = row['archiveType'], verbose = False,
                                                label=row['dataSetName']+'_'+row['paleoData_variableName']))

<<<<<<< HEAD
            mgs = pyleo.MultipleGeoSeries(series_list=ts_list,time_unit='years AD')
            gs = ts_list[6] # extract one record as the target one
            gs.map_neighbors(mgs, radius=4000)

=======
            mgs = pyleo.MultipleGeoSeries(series_list=ts_list,time_unit='years AD',label='Euro2k') 
            gs = ts_list[6] # extract one record as the target one
            gs.map_neighbors(mgs, radius=4000)
            
        By default, the figure has no title. For a title built from the available labels:
            
        .. jupyter-execute::
            
           gs.map_neighbors(mgs, radius=4000, title=True) 
           
        For a custom title:
            
        .. jupyter-execute::
            
           gs.map_neighbors(mgs, radius=4000, title='Insert title here') 
              
            
>>>>>>> c3558742
        '''
        from ..core.multiplegeoseries import MultipleGeoSeries
        if markersize != None:
            scatter_kwargs['markersize'] = markersize

        # find neighbors
        lats = [ts.lat for ts in mgs.series_list]
        lons = [ts.lon for ts in mgs.series_list]
        # compute distance from self to all points in supplied catalog
        dist = mapping.compute_dist(self.lat, self.lon, lats, lons)
        # identify indices of neighbors within specified radius
        neigh_idx = mapping.within_distance(dist, radius)

        # create a new MultipleGeoSeries object with only the neighbors
        neighbors =[mgs.series_list[i] for i in neigh_idx]
        dists = [dist[i] for i in neigh_idx]
        neighbors = MultipleGeoSeries(neighbors)

        # create a dataframe for neighbors and add distance to target
        df = mapping.make_df(neighbors, hue=hue, marker=marker, size=size)
        df['distance'] = dists

        # create a dataframe for the target
        df_self = mapping.make_df(self, hue=hue, marker=marker, size=size)
        df_self['distance'] = 0

        neighborhood = pd.concat([df, df_self], axis=0)

        # remove duplicates
        # keep = "last" is specified to make sure that if the target was included
        # in the potential neighbor catalog, it is kept as the last record
        neighborhood = neighborhood.drop_duplicates(keep='last')

        # add a column to specify the status of the record as either neighbor or target
        neighbor_status = ['neighbor' for ik in range(len(neighborhood))]
        neighbor_status[-1] = 'target'
        neighborhood['neighbor_status'] = neighbor_status

        # neighbors are assigned white as edgecolor
        neighbor_coloring = ['w' for ik in range(len(neighborhood))]

        # if edgecolor is not specified, use black, otherwise, use the specified color
        if edgecolor is None:
            edgecolor = 'k'
            if isinstance(scatter_kwargs, dict):
                edgecolor = scatter_kwargs.pop('edgecolor', 'k')

        neighbor_coloring[-1] = edgecolor
        neighborhood['edgecolor'] =neighbor_coloring

        if type(title)==bool:
            if title == False:
                title = None
            else:
                if mgs.label is not None and self.label is not None:
                    title = f"{mgs.label} neighbors for {self.label} within {radius} km"
            

        # plot neighbors
        # in future version, if edgecolor is specified as a dictionary with keys "neighbor" and "target",
        # and values that are colors, that mapping will be used to color the edges of the points
        fig, ax_d = mapping.scatter_map(neighborhood, fig=fig, gs_slot=gridspec_slot, hue=hue, size=size,
                                        marker=marker, projection=projection,
                                           proj_default=proj_default,
                                           background=background, borders=borders, rivers=rivers, lakes=lakes,
                                           ocean=ocean, land=land, title = title,
                                           figsize=figsize, scatter_kwargs=scatter_kwargs, lgd_kwargs=lgd_kwargs,
                                           gridspec_kwargs=gridspec_kwargs, colorbar=colorbar,
                                           legend=legend, cmap=cmap, edgecolor=neighborhood['edgecolor'].values)
        
        
        return fig, ax_d

    def dashboard(self, figsize=[11, 8], gs=None, plt_kwargs=None, histplt_kwargs=None, spectral_kwargs=None,
                  spectralsignif_kwargs=None, spectralfig_kwargs=None, map_kwargs=None,
                  hue='archiveType', marker='archiveType', size=None, scatter_kwargs=None,
                  gridspec_kwargs=None,
                  savefig_settings=None):
        ''' Create a dashboard of plots for the GeoSeries object

        Parameters
        ----------
        figsize : list or tuple, optional
            Figure size. The default is [11,8].

        gs : matplotlib.gridspec object, optional
            Requires at least two rows and 4 columns.
            - top row, left: timeseries
            - top row, right: histogram
            - bottom left: map
            - bottom right: PSD
            See [matplotlib.gridspec.GridSpec](https://matplotlib.org/stable/tutorials/intermediate/gridspec.html) for details.

        plt_kwargs : dict, optional
            Optional arguments for the timeseries plot. See Series.plot() or EnsembleSeries.plot_envelope(). The default is None.

        histplt_kwargs : dict, optional
            Optional arguments for the distribution plot. See Series.histplot() or EnsembleSeries.plot_distplot(). The default is None.

        spectral_kwargs : dict, optional
            Optional arguments for the spectral method. Default is to use Lomb-Scargle method. See Series.spectral() or EnsembleSeries.spectral(). The default is None.

        spectralsignif_kwargs : dict, optional
            Optional arguments to estimate the significance of the power spectrum. See PSD.signif_test. Note that we currently do not support significance testing for ensembles. The default is None.

        spectralfig_kwargs : dict, optional
            Optional arguments for the power spectrum figure. See PSD.plot() or MultiplePSD.plot_envelope(). The default is None.

        map_kwargs : dict, optional
            Optional arguments for map configuration
            - projection: str; Optional value for map projection. Default 'auto'.
            - proj_default: bool
            - lakes, land, ocean, rivers, borders, coastline, background: bool or dict;
            - lgd_kwargs: dict; Optional values for how the map legend is configured
            - gridspec_kwargs: dict; Optional values for adjusting the arrangement of the colorbar, map and legend in the map subplot
            - legend: bool; Whether to draw a legend on the figure. Default is True
            - colorbar: bool; Whether to draw a colorbar on the figure if the data associated with hue are numeric. Default is True
            The default is None.

        hue : str, optional
            Variable associated with color coding for points plotted on map. May correspond to a continuous or categorical variable.
            The default is 'archiveType'.

        size : str, optional
            Variable associated with size. Must correspond to a continuous numeric variable.
            The default is None.

        marker : string, optional
            Grouping variable that will produce points with different markers. Can have a numeric dtype but will always be treated as categorical.
            The default is 'archiveType'.

        scatter_kwargs : dict, optional
            Optional arguments configuring how data are plotted on a map. See description of scatter_kwargs in pyleoclim.utils.mapping.scatter_map

        gridspec_kwargs : dict, optional
            Optional dictionary for configuring dashboard layout using gridspec
            For information about Gridspec configuration, refer to `Matplotlib documentation <https://matplotlib.org/3.5.0/api/_as_gen/matplotlib.gridspec.GridSpec.html#matplotlib.gridspec.GridSpec>_. The default is None.

        savefig_settings : dict, optional
            the dictionary of arguments for plt.savefig(); some notes below:
            - "path" must be specified; it can be any existed or non-existed path,
              with or without a suffix; if the suffix is not given in "path", it will follow "format"
            - "format" can be one of {"pdf", "eps", "png", "ps"}.
            The default is None.

        Returns
        -------
        fig : matplotlib.figure
            The figure

        ax : dict
            dictionary of matplotlib ax

        See also
        --------

        pyleoclim.core.series.Series.plot : plot a timeseries

        pyleoclim.core.ensembleseries.EnsembleSeries.plot_envelope: Envelope plots for an ensemble

        pyleoclim.core.series.Series.histplot : plot a distribution of the timeseries

        pyleoclim.core.ensembleseries.EnsembleSeries.histplot : plot a distribution of the timeseries across ensembles

        pyleoclim.core.series.Series.spectral : spectral analysis method.

        pyleoclim.core.multipleseries.MultipleSeries.spectral : spectral analysis method for multiple series.

        pyleoclim.core.psds.PSD.signif_test : significance test for timeseries analysis

        pyleoclim.core.psds.PSD.plot : plot power spectrum

        pyleoclim.core.psds.MulitplePSD.plot : plot envelope of power spectrum

        pyleoclim.core.geoseries.GeoSeries.map : map location of dataset

        pyleoclim.utils.mapping.scatter_map : Underlying mapping function for Pyleoclim

        Examples
        --------

        .. jupyter-execute::

            import pyleoclim as pyleo
            ts = pyleo.utils.datasets.load_dataset('EDC-dD')
            ts_interp = ts.convert_time_unit('kyr BP').interp(step=.5) # interpolate for a faster result
            fig, ax = ts_interp.dashboard()


        '''
        savefig_settings = {} if savefig_settings is None else savefig_settings.copy()
        # start plotting
        fig = plt.figure(figsize=figsize)

        if gs == None:
            gridspec_kwargs = {} if type(gridspec_kwargs) != dict else gridspec_kwargs
            gridspec_defaults = dict(wspace=0, width_ratios=[3, .25, 2, 1],
                                     height_ratios=[1, .1, 1], left=0, right=1.1)
            gridspec_defaults.update(gridspec_kwargs)
            gs = gridspec.GridSpec(len(gridspec_defaults['height_ratios']), len(gridspec_defaults['width_ratios']), **gridspec_defaults)

        ax = {}
        # Plot the timeseries
        plt_kwargs = {} if plt_kwargs is None else plt_kwargs.copy()
        ax['ts'] = fig.add_subplot(gs[0, :-1])
        plt_kwargs.update({'ax': ax['ts']})
        # use the defaults if color/markers not specified

        if self.archiveType is not None:
            archiveType = lipdutils.LipdToOntology(self.archiveType)
            if archiveType not in lipdutils.PLOT_DEFAULT.keys():
                archiveType = 'Other'
        else:
            archiveType = 'Other'

        if 'marker' not in plt_kwargs.keys():
            plt_kwargs.update({'marker': lipdutils.PLOT_DEFAULT[archiveType][1]})
        if 'color' not in plt_kwargs.keys():
            plt_kwargs.update({'color': lipdutils.PLOT_DEFAULT[archiveType][0]})
        ax['ts'] = self.plot(**plt_kwargs)

        ymin, ymax = ax['ts'].get_ylim()

        # plot the histplot
        histplt_kwargs = {} if histplt_kwargs is None else histplt_kwargs.copy()
        ax['dts'] = fig.add_subplot(gs[0, -1:])
        histplt_kwargs.update({'ax': ax['dts']})
        histplt_kwargs.update({'ylabel': 'Counts'})
        histplt_kwargs.update({'vertical': True})
        if 'color' not in histplt_kwargs.keys():
            histplt_kwargs.update({'color': lipdutils.PLOT_DEFAULT[archiveType][0]})

        ax['dts'] = self.histplot(**histplt_kwargs)
        ax['dts'].set_ylim([ymin, ymax])
        ax['dts'].set_yticklabels([])
        ax['dts'].set_ylabel('')
        ax['dts'].set_yticks([])

        # plot map
        map_kwargs = {} if map_kwargs is None else map_kwargs.copy()

        projection = map_kwargs.pop('projection', 'Orthographic')
        proj_default = map_kwargs.pop('proj_default', True)
        lakes = map_kwargs.pop('lakes', False)
        land = map_kwargs.pop('land', False)
        ocean = map_kwargs.pop('ocean', False)
        rivers = map_kwargs.pop('rivers', False)
        borders = map_kwargs.pop('borders', True)
        coastline = map_kwargs.pop('coastline', True)
        background = map_kwargs.pop('background', True)

        map_gridspec_kwargs = map_kwargs.pop('gridspec_kwargs', {})
        lgd_kwargs = map_kwargs.pop('lgd_kwargs', {})

        if 'edgecolor' in map_kwargs.keys():
            scatter_kwargs.update({'edgecolor': map_kwargs['edgecolor']})

        cmap = map_kwargs.pop('cmap', None)
        legend = map_kwargs.pop('legend', False)
        colorbar = map_kwargs.pop('colorbar', False)

        if legend == False:
            map_gridspec_kwargs['width_ratios'] = [.5,16, 1]

        _, ax['map'] =mapping.scatter_map(self, hue=hue, size=size, marker=marker, projection=projection, proj_default=proj_default,
                    background=background, borders=borders, coastline=coastline, rivers=rivers, lakes=lakes, ocean=ocean, land=land,
                    figsize=None, scatter_kwargs=scatter_kwargs,gridspec_kwargs = map_gridspec_kwargs,
                    lgd_kwargs=lgd_kwargs, legend=legend, cmap=cmap, colorbar=colorbar,
                    fig=fig, gs_slot=gs[-1, 0:1])

        # spectral analysis
        spectral_kwargs = {} if spectral_kwargs is None else spectral_kwargs.copy()
        if 'method' in spectral_kwargs.keys():
            pass
        else:
            spectral_kwargs.update({'method': 'lomb_scargle'}) # unneeded as it is already the default
        if 'freq' in spectral_kwargs.keys():
            pass
        else:
            spectral_kwargs.update({'freq': 'lomb_scargle'})

        ax['spec'] = fig.add_subplot(gs[-1, -2:])
        spectralfig_kwargs = {} if spectralfig_kwargs is None else spectralfig_kwargs.copy()
        spectralfig_kwargs.update({'ax': ax['spec']})


        ts_preprocess = self.detrend().standardize()
        psd = ts_preprocess.spectral(**spectral_kwargs)

        # Significance test
        spectralsignif_kwargs = {} if spectralsignif_kwargs is None else spectralsignif_kwargs.copy()
        psd_signif = psd.signif_test(**spectralsignif_kwargs)
        # plot
        if 'color' not in spectralfig_kwargs.keys():
            spectralfig_kwargs.update({'color': lipdutils.PLOT_DEFAULT[archiveType][0]})
        if 'signif_clr' not in spectralfig_kwargs.keys():
            spectralfig_kwargs.update({'signif_clr': 'grey'})
        ax['spec'] = psd_signif.plot(**spectralfig_kwargs)

        if 'path' in savefig_settings:
            plotting.savefig(fig, settings=savefig_settings)

        return fig, ax

    def segment(self, factor=10, verbose = False):
        """Gap detection

        This function segments a timeseries into n parts following a gap- detection algorithm. The rule of gap detection is very simple:
            we define the intervals between time points as dts, then if dts[i] is larger than factor * dts[i-1],
            we think that the change of dts (or the gradient) is too large, and we regard it as a breaking point
            and divide the time series into two segments here

        Parameters
        ----------
        factor : float
            The factor that adjusts the threshold for gap detection

        verbose : bool
            If True, will print warning messages if there is any

        Returns
        -------
        res : MultiplegGeoSeries or GeoSeries
            If gaps were detected, returns the segments in a MultipleGeoSeries object,
            else, returns the original timeseries.

        Examples
        --------

        .. jupyter-execute::

            import numpy as np
            gs = pyleo.utils.datasets.load_dataset('EDC-dD')
            gs.value[4000:5000] = np.nan # cut a large gap in the middle
            mgs = gs.segment()
            mgs.plot()

        """
        from ..core.multiplegeoseries import MultipleGeoSeries
        seg_y, seg_t, n_segs = tsutils.ts2segments(self.value,self.time,factor=factor)

        if len(seg_y)>1:
            s_list=[]
            for idx,s in enumerate(seg_y):
                if self.label is not None:
                    s_lbl =  self.label + ' segment ' + str(idx+1)
                else:
                    s_lbl =  'segment ' + str(idx+1)
                s_tmp = self.copy() # copy metadata
                s_tmp.time = seg_t[idx]
                s_tmp.value = s
                s_tmp.label = s_lbl
                s_list.append(s_tmp)
            res=MultipleGeoSeries(series_list=s_list)
        elif len(seg_y)==1:
            res=self.copy()
        else:
            raise ValueError('No timeseries detected')
        return res

    def resample(self, rule, keep_log = False, **kwargs):
        """
        Run analogue to pandas.Series.resample.

        This is a convenience method: doing

            ser.resample('AS').mean()

        will do the same thing as

            ser.pandas_method(lambda x: x.resample('AS').mean())

        but will also accept some extra resampling rules, such as `'Ga'` (see below).

        Parameters
        ----------
        rule : str
            The offset string or object representing target conversion.
            Can also accept pyleoclim units, such as 'ka' (1000 years),
            'Ma' (1 million years), and 'Ga' (1 billion years).

            Check the [pandas resample docs](https://pandas.pydata.org/docs/dev/reference/api/pandas.DataFrame.resample.html)
            for more details.

        kwargs : dict
            Any other arguments which will be passed to pandas.Series.resample.

        Returns
        -------
        SeriesResampler
            Resampler object, not meant to be used to directly. Instead,
            an aggregation should be called on it, see examples below.

        Examples
        --------

        .. jupyter-execute::

            ts = pyleo.utils.load_dataset('EDC-dD').convert_time_unit('ky BP')
            ts5k = ts.resample('1ka').mean()
            fig, ax = ts.plot()
            ts5k.plot(ax=ax,color='C1')

        """
        search = re.search(r'(\d*)([a-zA-Z]+)', rule)
        if search is None:
            raise ValueError(f"Invalid rule provided, got: {rule}")

        md = self.metadata
        if md['label'] is not None:
            md['label'] = md['label'] + ' (' + rule + ' resampling)'

        multiplier = search.group(1)
        if multiplier == '':
            multiplier = 1
        else:
            multiplier = int(multiplier)
        unit = search.group(2)
        if unit.lower() in tsbase.MATCH_A:
            rule = f'{multiplier}AS'
        elif unit.lower() in tsbase.MATCH_KA:
            rule = f'{1_000*multiplier}AS'
        elif unit.lower() in tsbase.MATCH_MA:
            rule = f'{1_000_000*multiplier}AS'
        elif unit.lower() in tsbase.MATCH_GA:
            rule = f'{1_000_000_000*multiplier}AS'

        ser = self.to_pandas()

        return GeoSeriesResampler(rule, ser, md, keep_log, kwargs)

class GeoSeriesResampler:
    """
    This is only meant to be used internally, and is not meant to
    be public-facing or to be used directly by users.

    If users call

        ts.resample('1Y').mean()

    then they will get back a pyleoclim.GeoSeries, and `GeoSeriesResampler`
    will only be used in an intermediate step. Think of it as an
    implementation detail.
    """
    def __init__(self, rule, series, metadata, keep_log, kwargs):
        self.rule = rule
        self.series = series
        self.metadata = metadata
        self.keep_log = keep_log
        self.kwargs = kwargs

    def __getattr__(self, attr):
        attr = getattr(self.series.resample(self.rule,  **self.kwargs), attr)
        def func(*args, **kwargs):
            series = attr(*args, **kwargs)
            series.index = series.index + (series.index[1] - series.index[0])/2 # sample midpoints
            _, __, direction = tsbase.time_unit_to_datum_exp_dir(self.metadata['time_unit'], self.metadata['time_name'])
            if direction == 'prograde':
                from_pandas = GeoSeries.from_pandas(series, metadata=self.metadata)
            else:
                from_pandas = GeoSeries.from_pandas(series.sort_index(ascending=False), metadata=self.metadata)
            if self.keep_log == True:
                if from_pandas.log is None:
                    from_pandas.log=()
                from_pandas.log += ({len(from_pandas.log): 'resample','rule': self.rule},)
            return from_pandas
        return func<|MERGE_RESOLUTION|>--- conflicted
+++ resolved
@@ -523,12 +523,6 @@
                                                 archiveType = row['archiveType'], verbose = False,
                                                 label=row['dataSetName']+'_'+row['paleoData_variableName']))
 
-<<<<<<< HEAD
-            mgs = pyleo.MultipleGeoSeries(series_list=ts_list,time_unit='years AD')
-            gs = ts_list[6] # extract one record as the target one
-            gs.map_neighbors(mgs, radius=4000)
-
-=======
             mgs = pyleo.MultipleGeoSeries(series_list=ts_list,time_unit='years AD',label='Euro2k') 
             gs = ts_list[6] # extract one record as the target one
             gs.map_neighbors(mgs, radius=4000)
@@ -545,8 +539,6 @@
             
            gs.map_neighbors(mgs, radius=4000, title='Insert title here') 
               
-            
->>>>>>> c3558742
         '''
         from ..core.multiplegeoseries import MultipleGeoSeries
         if markersize != None:
