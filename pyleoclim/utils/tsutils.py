#!/usr/bin/env python3
# -*- coding: utf-8 -*-
"""
Utilities to manipulate timeseries - useful for preprocessing prior to analysis
"""

__all__ = [
    'simple_stats',
    'bin',
    'interp',
    'gkernel',
    'standardize',
    'ts2segments',
    'annualize',
    'gaussianize',
    'detrend',
    'detect_outliers_DBSCAN',
    'detect_outliers_kmeans',
    'remove_outliers'
]

import operator
import numpy as np
import pandas as pd
import warnings
import copy
from scipy import special
from scipy import signal
from scipy import interpolate
from scipy import stats
from pyhht import EMD
from sklearn.neighbors import NearestNeighbors
from sklearn.cluster import DBSCAN
from sklearn.cluster import KMeans
from sklearn.metrics import silhouette_score
import matplotlib.pyplot as plt

import statsmodels.tsa.stattools as sms

import math
from sys import exit
from .plotting import plot_scatter_xy, plot_xy, savefig
from .filter import savitzky_golay

from .tsbase import (
    clean_ts
)

SECONDS_PER_YEAR = 365.25 * 60  * 60 * 24

MATCH_A  = frozenset(['y', 'yr', 'yrs', 'year', 'years'])
MATCH_KA = frozenset(['ka', 'ky', 'kyr', 'kyrs', 'kiloyear', 'kiloyr', 'kiloyrs']) 
MATCH_MA = frozenset(['ma', 'my','myr','myrs'])
MATCH_GA = frozenset(['ga', 'gy', 'gyr', 'gyrs'])

def time_unit_to_datum_exp_dir(time_unit, time_name=None, verbose=True):
         
    tu = time_unit.lower().split()
    
    # deal with statements explicit about exponents, and take a first guess at datum/direction        
    if tu[0] in MATCH_A:
        exponent = 0  
        datum = 0
        direction = 'prograde'
    elif tu[0] in MATCH_KA:
        datum = 1950
        exponent = 3
        direction = 'retrograde'
    elif tu[0] in MATCH_MA:
        datum = 1950
        exponent = 6
        direction = 'retrograde'
    elif tu[0] in MATCH_GA:
        datum = 1950
        exponent = 9
        direction = 'retrograde'
    elif tu[0].replace('.','') in ['ad', 'ce']:
        exponent = 0  
        datum = 0
        direction = 'prograde'    
    else:
<<<<<<< HEAD
        warnings.warn(f'Time unit {time_unit} not recognized. Defaulting to years CE', stacklevel=4)
    
    # deal with statements about datum/direction
    tu = time_unit.lower().strip('.') # make lowercase + strip stops, so "B.P." --> "bp"
    if 'b2k' in tu:
        datum = 2000
        direction = 'retrograde'
    elif any(c in tu for c in ['bp', 'bnf', 'b1950']):
        datum = 1950
        direction = 'retrograde'
    elif any(c in tu for c in ['ad', 'ce']):
=======
        warnings.warn(f'Time unit "{time_unit}" unknown; triggering defaults', stacklevel=4)    
        exponent = 0  
>>>>>>> 54a1acbc
        datum = 0
        direction = 'prograde'
    
    # if provided, deal with statements about datum/direction, like kyr BP, years CE, etc
    if len(tu) > 1: 
        datum_str = tu[1].replace('.','') # make lowercase + strip stops, so "B.P." --> "bp"
        if datum_str == 'b2k':
            datum = 2000
            direction = 'retrograde'
        elif datum_str in ['bp', 'bnf', 'b1950']:
            datum = 1950
            direction = 'retrograde'
        elif datum_str in ['ad', 'ce']:
            datum = 0
            direction = 'prograde'
    
    if time_name is not None:
        if time_name.lower() == 'age':
            direction = 'retrograde'
        
    if verbose:
        print(f'Provided time medata translated to {direction} flow, 10^{exponent} year units, and year {datum} datum')    
  
    return (datum, exponent, direction)

def convert_datetime_index_to_time(datetime_index, time_unit, time_name):
    datum, exponent, direction = time_unit_to_datum_exp_dir(time_unit, time_name)
    #import operator
    if direction == 'prograde':
        multiplier = 1
    elif direction == 'retrograde':
        multiplier = -1
    else:
        raise ValueError(f'Expected one of {"prograde", "retrograde"}, got {direction}')
        
    if not isinstance(datetime_index, pd.DatetimeIndex): 
        raise ValueError('The provided index is not a proper DatetimeIndex object')
    else:
        year_diff = (datetime_index.year - int(datum))
        numpy_datetime_index = datetime_index.to_numpy()
        years_floor = numpy_datetime_index.astype('datetime64[Y]').astype('datetime64[s]')
        seconds_diff = (numpy_datetime_index - years_floor).astype('int')
        diff = year_diff + seconds_diff / SECONDS_PER_YEAR
        time = multiplier * diff / 10**exponent

    return time

def time_to_datetime(time, datum=0, exponent=0, direction='prograde', unit='s'):
    '''
    Converts a vector of time values to a pandas datetime object

    Parameters
    ----------
    time : array-like
        the time axis to be converted
    datum : int, optional
        origin point for the time scale. The default is 0.
    exponent : int, optional
        Base-10 exponent for year multiplier. Dates in kyr should use 3, dates in Myr should use 6, etc.
        The default is 0. 
    direction : str, optional
        Direction of time flow, 'prograde' [default] or 'retrograde'.
    unit : str, optional
        Units of the datetime. Default is 's', corresponding to seconds. 
        Only change if you have an excellent reason to use finer resolution!

    Returns
    -------
    index, a datetime64[unit] object

    '''
    if direction == 'prograde':
        op = operator.add
    elif direction == 'retrograde':
        op = operator.sub
    else:
        raise ValueError(f'Expected one of {"prograde", "retrograde"}, got {direction}')
    
    timedelta = np.array(time) * 10**exponent
    years = timedelta.astype('int')
    seconds = ((timedelta - timedelta.astype('int')) * SECONDS_PER_YEAR).astype('timedelta64[s]') # incorporate unit here
    index = op(op(int(datum), years).astype(str).astype('datetime64[s]'), seconds)  # incorporate unit here?
    
    return index

def simple_stats(y, axis=None):
    """ Computes simple statistics

    Computes the mean, median, min, max, standard deviation, and interquartile range of a numpy array y, ignoring NaNs.

    Parameters
    ----------

    y: array
        A Numpy array
    axis : int, tuple of ints
        Axis or Axes along which the means
        are computed, the default is to compute the mean of the flattened
        array. If a tuple of ints, performed over multiple axes

    Returns
    -------

    mean :  float
        mean of y, ignoring NaNs
    median : float
        median of y, ignoring NaNs
    min_ : float
        mininum value in y, ignoring NaNs
    max_ : float
        max value in y, ignoring NaNs
    std : float
        standard deviation of y, ignoring NaNs
    IQR : float
        Interquartile range of y along specified axis, ignoring NaNs
        
    """
    # make sure that y is an array
    y = np.array(y, dtype='float64')

    # Perform the various calculations
    mean = np.nanmean(y, axis=axis)
    std = np.nanstd(y, axis=axis)
    median = np.nanmedian(y, axis=axis)
    min_ = np.nanmin(y, axis=axis)
    max_ = np.nanmax(y, axis=axis)
    IQR = np.nanpercentile(y, 75, axis=axis) - np.nanpercentile(y, 25, axis=axis)

    return mean, median, min_, max_, std, IQR


def bin(x, y, bin_size=None, start=None, stop=None, evenly_spaced = True):
    """ Bin the values

    Parameters
    ----------

    x : array
        The x-axis series.
    y : array
        The y-axis series.
    bin_size : float
        The size of the bins. Default is the mean resolution if evenly_spaced is not True
    start : float
        Where/when to start binning. Default is the minimum
    stop : float
        When/where to stop binning. Default is the maximum
    evenly_spaced : {True,False}
        Makes the series evenly-spaced. This option is ignored if bin_size is set to float

    Returns
    -------

    binned_values : array
        The binned values
    bins : array
        The bins (centered on the median, i.e., the 100-200 bin is 150)
    n : array
        Number of data points in each bin
    error : array
        The standard error on the mean in each bin

    See also
    --------

    pyleoclim.utils.tsutils.gkernel : Coarsen time resolution using a Gaussian kernel

    pyleoclim.utils.tsutils.interp : Interpolate y onto a new x-axis

    """

    # Make sure x and y are numpy arrays
    x = np.array(x, dtype='float64')
    y = np.array(y, dtype='float64')
    
    if bin_size is not None and evenly_spaced == True:
        warnings.warn('The bin_size has been set, the series may not be evenly_spaced')

    # Get the bin_size if not available
    if bin_size is None:
        if evenly_spaced == True:
            bin_size = np.nanmax(np.diff(x))
        else:
            bin_size = np.nanmean(np.diff(x))

    # Get the start/stop if not given
    if start is None:
        start = np.nanmin(x)
    if stop is None:
        stop = np.nanmax(x)

    # Set the bin medians
    bins = np.arange(start+bin_size/2, stop + bin_size/2, bin_size)

    # Perform the calculation
    binned_values = []
    n = []
    error = []
    for val in np.nditer(bins):
        idx = [idx for idx, c in enumerate(x) if c >= (val-bin_size/2) and c < (val+bin_size/2)]
        if y[idx].size == 0:
            binned_values.append(np.nan)
            n.append(np.nan)
            error.append(np.nan)
        else:
            binned_values.append(np.nanmean(y[idx]))
            n.append(y[idx].size)
            error.append(np.nanstd(y[idx]))

    res_dict = {
        'bins': bins,
        'binned_values': binned_values,
        'n': n,
        'error': error,
    }

    return  res_dict


def gkernel(t,y, h = 3.0, step=None,start=None,stop=None, step_style = 'max'):
    '''Coarsen time resolution using a Gaussian kernel

    Parameters
    ----------
    t  : 1d array
        the original time axis
    
    y  : 1d array
        values on the original time axis
        
    h  : float 
        kernel e-folding scale
    
    step : float
        The interpolation step. Default is max spacing between consecutive points.

        start : float
        where/when to start the interpolation. Default is min(t).
        
    stop : float
        where/when to stop the interpolation. Default is max(t).
   
    step_style : str
            step style to be applied from 'increments' [default = 'max']

    Returns
    -------
    tc : 1d array
        the coarse-grained time axis
        
    yc:  1d array
        The coarse-grained time series

    References
    ----------

    Rehfeld, K., Marwan, N., Heitzig, J., and Kurths, J.: Comparison of correlation analysis
    techniques for irregularly sampled time series, Nonlin. Processes Geophys.,
    18, 389–404, doi:10.5194/npg-18-389-2011, 2011.

    See also
    --------

    pyleoclim.utils.tsutils.increments : Establishes the increments of a numerical array

    pyleoclim.utils.tsutils.bin : Bin the values

    pyleoclim.utils.tsutils.interp : Interpolate y onto a new x-axis

    '''

    if len(t) != len(y):
        raise ValueError('y and t must have the same length')
        
    # get the interpolation step if not provided
    if step is None:
        _, _, step = increments(np.asarray(t), step_style = step_style)
        # Get the start and end point if not given
    if start is None:
        start = np.nanmin(np.asarray(t))
    if stop is None:
        stop = np.nanmax(np.asarray(t))
    
    # Get the uniform time axis.
    tc = np.arange(start,stop+step,step)
        

    kernel = lambda x, s : 1.0/(s*np.sqrt(2*np.pi))*np.exp(-0.5*(x/s)**2)  # define kernel function

    yc    = np.zeros((len(tc)))
    yc[:] = np.nan

    for i in range(len(tc)-1):
        xslice = t[(t>=tc[i])&(t<tc[i+1])]
        yslice = y[(t>=tc[i])&(t<tc[i+1])]

        if len(xslice)>0:
            d      = xslice-tc[i]
            weight = kernel(d,h)
            yc[i]  = sum(weight*yslice)/sum(weight)
        else:
            yc[i] = np.nan

    return tc, yc


def increments(x,step_style='median'):
    '''Establishes the increments of a numerical array: start, stop, and representative step.

    Parameters
    ----------

    x : array

    step_style : str
        Method to obtain a representative step if x is not evenly spaced.
        Valid entries: 'median' [default], 'mean', 'mode' or 'max'
        The mode is the most frequent entry in a dataset, and may be a good choice if the timeseries
        is nearly equally spaced but for a few gaps. 
        
        Max is a conservative choice, appropriate for binning methods and Gaussian kernel coarse-graining

    Returns
    -------

    start : float
        min(x)
    stop : float
        max(x)
    step : float
        The representative spacing between consecutive values, computed as above

    See also
    --------

    pyleoclim.utils.tsutils.bin : Bin the values

    pyleoclim.utils.tsutils.gkernel : Coarsen time resolution using a Gaussian kernel

    '''

    start = np.nanmin(x)
    stop = np.nanmax(x)

    delta = np.diff(x)
    if step_style == 'mean':
        step = delta.mean()
    elif step_style == 'max':
        step = delta.max()
    elif step_style == 'mode':
        step = stats.mode(delta)[0][0]
    else:
        step = np.median(delta)

    return start, stop, step


def interp(x,y, interp_type='linear', step=None,start=None,stop=None, step_style= 'mean',**kwargs):
    """ Interpolate y onto a new x-axis

    Largely a wrapper for [scipy.interpolate.interp1d](https://docs.scipy.org/doc/scipy/reference/generated/scipy.interpolate.interp1d.html)

    Parameters
    ----------

    x : array
       The x-axis
    y : array
       The y-axis
    interp_type : str
        Options include: 'linear', 'nearest', 'zero', 'slinear', 'quadratic', 'cubic', 'previous', 'next'
        where 'zero', 'slinear', 'quadratic' and 'cubic' refer to a spline interpolation of zeroth, first, second or third order; 
        'previous' and 'next' simply return the previous or next value of the point) or as an integer specifying the order of the spline interpolator to use. 
        Default is 'linear'.
    step : float
            The interpolation step. Default is mean spacing between consecutive points.
    start : float
           where/when to start the interpolation. Default is min..
    stop : float
         where/when to stop the interpolation. Default is max.
    kwargs :  kwargs
        Aguments specific to interpolate.interp1D.
        If getting an error about extrapolation, you can use the arguments `bound_errors=False` and `fill_value="extrapolate"` to allow for extrapolation. 

    Returns
    -------

    xi : array
        The interpolated x-axis
    yi : array
        The interpolated y values

    See Also
    --------

    pyleoclim.utils.tsutils.increments : Establishes the increments of a numerical array

    pyleoclim.utils.tsutils.bin : Bin the values

    pyleoclim.utils.tsutils.gkernel : Coarsen time resolution using a Gaussian kernel

    """

        #Make sure x and y are numpy arrays
    x = np.array(x,dtype='float64')
    y = np.array(y,dtype='float64')

    # get the interpolation step if not available
    if step is None:
        _, _, step = increments(np.asarray(x), step_style = step_style)

        # Get the start and end point if not given
    if start is None:
        start = np.nanmin(np.asarray(x))
    if stop is None:
        stop = np.nanmax(np.asarray(x))

    # Get the interpolated x-axis.
    xi = np.arange(start,stop,step)

    #Make sure the data is increasing
    data = pd.DataFrame({"x-axis": x, "y-axis": y}).sort_values('x-axis')

    # Add arguments

    yi = interpolate.interp1d(data['x-axis'],data['y-axis'],kind=interp_type,**kwargs)(xi)

    return xi, yi


def standardize(x, scale=1, axis=0, ddof=0, eps=1e-3):
    """Centers and normalizes a time series. Constant or nearly constant time series not rescaled.

    Parameters
    ----------

    x : array
        vector of (real) numbers as a time series, NaNs allowed
    scale : real
        A scale factor used to scale a record to a match a given variance
    axis : int or None
        axis along which to operate, if None, compute over the whole array
    ddof : int
        degress of freedom correction in the calculation of the standard deviation
    eps : real
        a threshold to determine if the standard deviation is too close to zero

    Returns
    -------

    z : array
       The standardized time series (z-score), Z = (X - E[X])/std(X)*scale, NaNs allowed
    mu : real
        The mean of the original time series, E[X]
    sig : real
         The standard deviation of the original time series, std[X]

    References
    ----------

    Tapio Schneider's MATLAB code: https://github.com/tapios/RegEM/blob/master/standardize.m

    The zscore function in SciPy: https://docs.scipy.org/doc/scipy/reference/generated/scipy.stats.zscore.html

    See also
    --------

    pyleoclim.utils.tsutils.preprocess : pre-processes a times series using standardization and detrending.

    """
    x = np.asanyarray(x)
    assert x.ndim <= 2, 'The time series x should be a vector or 2-D array!'

    mu = np.nanmean(x, axis=axis)  # the mean of the original time series
    sig = np.nanstd(x, axis=axis, ddof=ddof)  # the standard deviation of the original time series

    mu2 = np.asarray(np.copy(mu))  # the mean used in the calculation of zscore
    sig2 = np.asarray(np.copy(sig) / scale)  # the standard deviation used in the calculation of zscore

    if np.any(np.abs(sig) < eps):  # check if x contains (nearly) constant time series
        warnings.warn('Constant or nearly constant time series not rescaled.')
        where_const = np.abs(sig) < eps  # find out where we have (nearly) constant time series

        # if a vector is (nearly) constant, keep it the same as original, i.e., substract by 0 and divide by 1.
        mu2[where_const] = 0
        sig2[where_const] = 1

    if axis and mu.ndim < x.ndim:
        z = (x - np.expand_dims(mu2, axis=axis)) / np.expand_dims(sig2, axis=axis)
    else:
        z = (x - mu2) / sig2

    return z, mu, sig

def center(y, axis=0):
    """ Centers array y (i.e. removes the sample mean) 

    Parameters
    ----------

    y : array
        Vector of (real) numbers as a time series, NaNs allowed
    axis : int or None
        Axis along which to operate, if None, compute over the whole array
        
    Returns
    -------

    yc : array
       The centered time series, yc = (y - ybar), NaNs allowed
    ybar : real
        The sampled mean of the original time series, y 

    References
    ----------

    Tapio Schneider's MATLAB code: https://github.com/tapios/RegEM/blob/master/center.m

    """
    y = np.asanyarray(y)
    assert y.ndim <= 2, 'The time series y should be a vector or 2-D array!'

    ybar = np.nanmean(y, axis=axis)  # the mean of the original time series

    if axis and ybar.ndim < y.ndim:
        yc = y - np.expand_dims(ybar, axis=axis) 
    else:
        yc = y - ybar

    return yc, ybar


def ts2segments(ys, ts, factor=10):
    ''' Chop a time series into several segments based on gap detection.

    The rule of gap detection is very simple:
        we define the intervals between time points as dts, then if dts[i] is larger than factor * dts[i-1],
        we think that the change of dts (or the gradient) is too large, and we regard it as a breaking point
        and chop the time series into two segments here

    Parameters
    ----------

    ys : array
        A time series, NaNs allowed
    ts : array
        The time points
    factor : float
        The factor that adjusts the threshold for gap detection

    Returns
    -------

    seg_ys : list
        A list of several segments with potentially different lengths
    seg_ts : list
        A list of the time axis of the several segments
    n_segs : int
        The number of segments
    '''

    ys, ts = clean_ts(ys, ts)

    nt = np.size(ts)
    dts = np.diff(ts)

    seg_ys, seg_ts = [], []  # store the segments with lists

    n_segs = 1
    i_start = 0
    for i in range(1, nt-1):
        if np.abs(dts[i]) > factor*np.abs(dts[i-1]):
            i_end = i + 1
            seg_ys.append(ys[i_start:i_end])
            seg_ts.append(ts[i_start:i_end])
            i_start = np.copy(i_end)
            n_segs += 1

    seg_ys.append(ys[i_start:nt])
    seg_ts.append(ts[i_start:nt])

    return seg_ys, seg_ts, n_segs



def annualize(ys, ts):
    ''' Annualize a time series whose time resolution is finer than 1 year

    Parameters
    ----------
    ys : array
        A time series, NaNs allowed
    ts : array
        The time axis of the time series, NaNs allowed

    Returns
    -------
    ys_ann : array
            the annualized time series
    year_int : array
              The time axis of the annualized time series

    '''
    ys = np.asarray(ys, dtype=float)
    ts = np.asarray(ts, dtype=float)
    assert ys.size == ts.size, 'The size of time axis and data value should be equal!'

    year_int = list(set(np.floor(ts)))
    year_int = np.sort(list(map(int, year_int)))
    n_year = len(year_int)
    year_int_pad = list(year_int)
    year_int_pad.append(np.max(year_int)+1)
    ys_ann = np.zeros(n_year)

    for i in range(n_year):
        t_start = year_int_pad[i]
        t_end = year_int_pad[i+1]
        t_range = (ts >= t_start) & (ts < t_end)
        ys_ann[i] = np.average(ys[t_range], axis=0)

    return ys_ann, year_int


# def gaussianize(X):
#     """ Quantile maps a matrix to a Gaussian distribution

#     Parameters
#     ----------

#     X : array
#         Timeseries arrayed by column

#     Returns
#     -------

#     Xn : array
#         Gaussianized array
        
#     References
#     ----------

#     van Albada, S., and P. Robinson (2007), Transformation of arbitrary 
#         distributions to the normal distribution with application to EEG 
#         test-retest reliability, Journal of Neuroscience Methods, 161(2), 
#         205 - 211, doi:10.1016/j.jneumeth.2006.11.004.    

#     See also
#     --------

#     pyleoclim.utils.tsutils.gaussianize_1d : Quantile maps a 1D array to a Gaussian distribution

#     """

#     # Give every record at least one dimensions, or else the code will crash.
#     X = np.atleast_1d(X)

#     # Make a blank copy of the array, retaining the data type of the original data variable.
#     Xn = copy.deepcopy(X)
#     Xn[:] = np.NAN

#     if len(X.shape) == 1:
#         Xn = gaussianize_1d(X)
#     else:
#         for i in range(X.shape[1]):
#             Xn[:, i] = gaussianize_1d(X[:, i])

#     return Xn


def gaussianize(ys):
    """ Maps a 1D array to a Gaussian distribution using the inverse Rosenblatt transform
    
    The resulting array is mapped to a standard normal distribution, and therefore
    has zero mean and unit standard deviation. Using `gaussianize()` obviates the 
    need for `standardize()`. 
    
    Parameters
    ----------

    ys : 1D Array
        e.g. a timeseries

    Returns
    -------

    yg : 1D Array
        Gaussianized values of ys.

    References
    ----------
    
    van Albada, S., and P. Robinson (2007), Transformation of arbitrary 
        distributions to the normal distribution with application to EEG 
        test-retest reliability, Journal of Neuroscience Methods, 161(2), 
        205 - 211, doi:10.1016/j.jneumeth.2006.11.004.   

    See also
    --------

    pyleoclim.utils.tsutils.standardize : Centers and normalizes a time series

    """
    # Count only elements with data.

    n = ys[~np.isnan(ys)].shape[0]

    # Create a blank copy of the array.
    yg = copy.deepcopy(ys)
    yg[:] = np.NAN

    nz = np.logical_not(np.isnan(ys))
    index = np.argsort(ys[nz])
    rank = np.argsort(index)
    CDF = 1.*(rank+1)/(1.*n) - 1./(2*n)
    yg[nz] = np.sqrt(2)*special.erfinv(2*CDF - 1)

    return yg


def detrend(y, x=None, method="emd", n=1, sg_kwargs=None):
    """Detrend a timeseries according to four methods

    Detrending methods include: "linear", "constant", using a low-pass Savitzky-Golay filter, and Empirical Mode Decomposition (default).
    Linear and constant methods use [scipy.signal.detrend](https://docs.scipy.org/doc/scipy/reference/generated/scipy.signal.detrend.html),
    EMD uses [pyhht.emd.EMD](https://pyhht.readthedocs.io/en/stable/apiref/pyhht.html)

    Parameters
    ----------

    y : array
       The series to be detrended.
    x : array
       Abscissa for array y. Necessary for use with the Savitzky-Golay 
       method, since the series should be evenly spaced.
    method : str
        The type of detrending:
        - "linear": the result of a linear least-squares fit to y is subtracted from y.
        - "constant": only the mean of data is subtracted.
        - "savitzky-golay", y is filtered using the Savitzky-Golay filters and the resulting filtered series is subtracted from y.
        - "emd" (default): Empirical mode decomposition. The last mode is assumed to be the trend and removed from the series
    n : int
        Works only if `method == 'emd'`. The number of smoothest modes to remove.
    sg_kwargs : dict
        The parameters for the Savitzky-Golay filters.

    Returns
    -------

    ys : array
        The detrended version of y.
        
    trend : array
        The removed trend. Only non-empty for EMD and Savitzy-Golay methods, since SciPy detrending does not retain the trends

    See also
    --------

    pyleoclim.utils.filter.savitzky_golay : Filtering using Savitzy-Golay

    pyleoclim.utils.tsutils.preprocess : pre-processes a times series using standardization and detrending.

    """
    y = np.array(y)

    if x is not None:
        x = np.array(x)

    if method == "linear":
        ys = signal.detrend(y,type='linear')
        trend = y - ys
    elif method == 'constant':
        ys = signal.detrend(y,type='constant')
        trend = y - ys 
    elif method == "savitzky-golay":
        # Check that the timeseries is uneven and interpolate if needed
        if x is None:
            raise ValueError("An independent variable is needed for the Savitzky-Golay filter method")
        # Check whether the timeseries is unvenly-spaced and interpolate if needed
        if len(np.unique(np.diff(x)))>1:
            warnings.warn("Timeseries is not evenly-spaced, interpolating...")
            x_interp, y_interp = interp(x,y,bounds_error=False,fill_value='extrapolate')
        else:
            x_interp = x
            y_interp = y
        sg_kwargs = {} if sg_kwargs is None else sg_kwargs.copy()
        # Now filter
        y_filt = savitzky_golay(y_interp,**sg_kwargs)
        # Put it all back on the original x axis
        trend = np.interp(x,x_interp,y_filt)
        ys = y - trend
    elif method == "emd":
        imfs = EMD(y).decompose()
        if np.shape(imfs)[0] == 1:
            trend = np.zeros(np.size(y))
        else:
            trend = np.sum(imfs[-n:], axis=0)  # remove the n smoothest modes

        ys = y - trend
    else:
        raise KeyError('Not a valid detrending method')

    return ys, trend

def calculate_distances(ys, n_neighbors=None, NN_kwargs=None):
    """
    
    Uses the scikit-learn unsupervised learner for implementing neighbor searches and calculate the distance between a point and its nearest neighbors to estimate epsilon for DBSCAN. 
    

    Parameters
    ----------
    ys : tnumpy.array
        the y-values for the timeseries
    n_neighbors : int, optional
        Number of neighbors to use by default for kneighbors queries. The default is None.
    NN_kwargs : dict, optional
        Other arguments for sklearn.neighbors.NearestNeighbors. The default is None.
        See: https://scikit-learn.org/stable/modules/generated/sklearn.neighbors.NearestNeighbors.html#sklearn.neighbors.NearestNeighbors

    Returns
    -------
    min_eps : int
        Minimum value for epsilon.
    max_eps : int
        Maximum value for epsilon.

    """
    
    ys=standardize(ys)[0]
    ys=np.array(ys)
    
    if n_neighbors is None:
        # Lowest number of nearest neighbors
        neigh = NearestNeighbors(n_neighbors=2)
        nbrs = neigh.fit(ys.reshape(-1, 1))
        distances, indices = nbrs.kneighbors(ys.reshape(-1, 1))
        min_eps = np.min(distances)
        if min_eps<=0:
            min_eps=0.01
    
        # Highest number of nearest neighbors
        neigh = NearestNeighbors(n_neighbors=len(ys)-1)
        nbrs = neigh.fit(ys.reshape(-1, 1))
        distances, indices = nbrs.kneighbors(ys.reshape(-1, 1))
        max_eps = np.max(distances)
    
    else:
        neigh = NearestNeighbors(n_neighbors=n_neighbors)
        nbrs = neigh.fit(ys.reshape(-1, 1))
        distances, indices = nbrs.kneighbors(ys.reshape(-1, 1))
        min_eps = np.min(distances)
        max_eps = np.max(distances)
    
    return min_eps, max_eps

def detect_outliers_DBSCAN(ys, nbr_clusters = None, eps=None, min_samples=None, n_neighbors=None, metric='euclidean', NN_kwargs= None, DBSCAN_kwargs=None):
    """
    Uses the unsupervised learning DBSCAN algorithm to identify outliers in timeseries data. 
    The algorithm uses the silhouette score calculated over a range of epsilon and minimum sample values to determine the best clustering. In this case, we take the largest silhouette score (as close to 1 as possible). 
    
    The DBSCAN implementation used here is from scikit-learn: https://scikit-learn.org/stable/modules/generated/sklearn.cluster.DBSCAN.html
    
    The Silhouette Coefficient is calculated using the mean intra-cluster distance (a) and the mean nearest-cluster distance (b) for each sample. The best value is 1 and the worst value is -1. Values near 0 indicate overlapping clusters. Negative values generally indicate that a sample has been assigned to the wrong cluster, as a different cluster is more similar. For additional details, see: https://scikit-learn.org/stable/modules/generated/sklearn.metrics.silhouette_score.html

    Parameters
    ----------
    ys : numpy.array
        The y-values for the timeseries data.
    nbr_clusters : int, optional
        Number of clusters. Note that the DBSCAN algorithm calculates the number of clusters automatically. This paramater affects the optimization over the silhouette score. The default is None.
    eps : float or list, optional
        epsilon. The default is None, which allows the algorithm to optimize for the best value of eps, using the silhouette score as the optimization criterion. The maximum distance between two samples for one to be considered as in the neighborhood of the other. This is not a maximum bound on the distances of points within a cluster. This is the most important DBSCAN parameter to choose appropriately for your data set and distance function.
    min_samples : int or list, optional
        The number of samples (or total weight) in a neighborhood for a point to be considered as a core point. This includes the point itself.. The default is None and optimized using the silhouette score
    n_neighbors : int, optional
        Number of neighbors to use by default for kneighbors queries, which can be used to calculate a range of plausible eps values. The default is None.
    metric : str, optional
        The metric to use when calculating distance between instances in a feature array. The default is 'euclidean'. See https://scikit-learn.org/stable/modules/generated/sklearn.cluster.DBSCAN.html for alternative values. 
    NN_kwargs : dict, optional
        Other arguments for sklearn.neighbors.NearestNeighbors. The default is None.
        See: https://scikit-learn.org/stable/modules/generated/sklearn.neighbors.NearestNeighbors.html#sklearn.neighbors.NearestNeighbors

    DBSCAN_kwargs : dict, optional
        Other arguments for sklearn.cluster.DBSCAN. The default is None.
        See: https://scikit-learn.org/stable/modules/generated/sklearn.cluster.DBSCAN.html


    Returns
    -------
    indices : list
        list of indices that are considered outliers.
    res : pandas.DataFrame
        Results of the clustering analysis. Contains information about eps value, min_samples value, number of clusters, the silhouette score, the indices of the outliers for each combination, and the cluster assignment for each point. 

    """
    
    
    NN_kwargs = {} if NN_kwargs is None else NN_kwargs.copy()
    DBSCAN_kwargs = {} if DBSCAN_kwargs is None else DBSCAN_kwargs.copy()
    
    ys=standardize(ys)[0] # standardization is key for the alogrithm to work.
    ys=np.array(ys)
    
    if eps is not None and n_neighbors is not None:
        print('Since eps is passed, ignoring the n_neighbors for distance calculation')
    
    if eps is None:
        min_eps,max_eps = calculate_distances(ys, n_neighbors=n_neighbors, NN_kwargs=NN_kwargs)       
        eps_list = np.linspace(min_eps,max_eps,50)
    elif type(eps) is list:
        eps_list=eps
    else:
        print("You have tried to pass a float or integer, coercing to a list")
        eps_list=list(eps)
    
    if min_samples is None:
        min_samples_list = np.linspace(2,len(ys)/4,50,dtype='int')
    elif type(min_samples) is list:
        min_samples_list = min_samples
    else:
        print("You have tried to pass a float or integer, coercing to a list")
        min_samples_list=list(min_samples)
    
    print("Optimizing for the best number of clusters, this may take a few minutes")
    
    
    nbr_clusters=[]
    sil_score =[]
    eps_matrix=[]
    min_sample_matrix=[]
    idx_out = []
    clusters = []

    for eps_item in eps_list:
        for min_samples_item in min_samples_list:
            eps_matrix.append(eps_item)
            min_sample_matrix.append(min_samples_item)
            m = DBSCAN(eps=eps_item, min_samples=min_samples_item,**DBSCAN_kwargs)
            m.fit(ys.reshape(-1,1))
            nbr_clusters.append(len(np.unique(m.labels_))-1)
            try:
                sil_score.append(silhouette_score(ys.reshape(-1,1), m.labels_))
            except:
                sil_score.append(np.nan)
            idx_out.append(np.where(m.labels_==-1)[0])
            clusters.append(m.labels_)
            
    res = pd.DataFrame({'eps':eps_matrix,'min_samples':min_sample_matrix,'number of clusters':nbr_clusters,'silhouette score':sil_score,'outlier indices':idx_out,'clusters':clusters})
    
    if nbr_clusters is None: 
        res_sil = res.loc[res['silhouette score']==np.max(res['silhouette score'])]
    else:
        try: 
            res_cl = res.loc[res['number of clusters']==nbr_clusters]
            res_sil = res_cl.loc[res_cl['silhouette score']==np.max(res_cl['silhouette score'])]
        except:
            print("No valid solutions for the number of clusters, returning from silhouette score")
            res_sil = res.loc[res['silhouette score']==np.max(res['silhouette score'])]
    
    unique_idx = list(res_sil['outlier indices'].iloc[0])
    
    if res_sil.shape[0]>1:
        for idx,row in res_sil.iterrows():
            for item in row['outlier indices']:
                if item not in unique_idx:
                    unique_idx.append(item)
            
    indices = np.array(unique_idx)
    
    return indices, res

def detect_outliers_kmeans(ys, nbr_clusters = None, max_cluster = 10, threshold=3, kmeans_kwargs=None):
    """
    Outlier detection using the unsupervised alogrithm kmeans. The algorithm runs through various number of clusters and optimizes based on the silhouette score.
    
    KMeans implementation: https://scikit-learn.org/stable/modules/generated/sklearn.cluster.KMeans.html
    
    The Silhouette Coefficient is calculated using the mean intra-cluster distance (a) and the mean nearest-cluster distance (b) for each sample. The best value is 1 and the worst value is -1. Values near 0 indicate overlapping clusters. Negative values generally indicate that a sample has been assigned to the wrong cluster, as a different cluster is more similar. For additional details, see: https://scikit-learn.org/stable/modules/generated/sklearn.metrics.silhouette_score.html

    Parameters
    ----------
    ys : numpy.array
        The y-values for the timeseries data
    nbr_clusters : int or list, optional
        A user number of clusters to considered. The default is None.
    max_cluster : int, optional
        The maximum number of clusters to consider in the optimization based on the Silhouette Score. The default is 10.
    threshold : int, optional
        The algorithm uses the suclidean distance for each point in the cluster to identify the outliers. This parameter sets the threshold on the euclidean distance to define an outlier. The default is 3.
    kmeans_kwargs : dict, optional
        Other parameters for the kmeans function. See: https://scikit-learn.org/stable/modules/generated/sklearn.cluster.KMeans.html for details. The default is None.

    Returns
    -------
    indices : list
        list of indices that are considered outliers.
    res : pandas.DataFrame
        Results of the clustering analysis. Contains information about number of clusters, the silhouette score, the indices of the outliers for each combination, and the cluster assignment for each point. 


    """
    
    
    kmeans_kwargs = {} if kmeans_kwargs is None else kmeans_kwargs.copy()
    
    ys=standardize(ys)[0] # standardization is key for the alogrithm to work.
    ys=np.array(ys)
    
    # run with either one cluster number of several
    if nbr_clusters is not None:
        if type(nbr_clusters) == list:
            range_n_clusters = nbr_clusters
        else:
            range_n_clusters = [nbr_clusters]
    else:
        range_n_clusters = np.arange(2,max_cluster+1,1,dtype='int')
    silhouette_avg = []
    idx_out=[]
    clusters = []
    
    for num_clusters in range_n_clusters:
        kmeans = KMeans(n_clusters=num_clusters)
        kmeans.fit(ys.reshape(-1, 1), **kmeans_kwargs)
        silhouette_avg.append(silhouette_score(ys.reshape(-1, 1), kmeans.labels_))
        center=kmeans.cluster_centers_[kmeans.labels_,0]
        distance=np.sqrt((ys-center)**2)
        idx_out.append(np.argwhere(distance>threshold).reshape(1,-1)[0])
        clusters.append(kmeans.labels_)
    
    res = pd.DataFrame({'number of clusters':range_n_clusters, 'silhouette score':silhouette_avg,'outlier indices':idx_out,'clusters':clusters})
    res_sil = res.loc[res['silhouette score']==np.max(res['silhouette score'])]

    unique_idx = list(res_sil['outlier indices'].iloc[0])
    
    if res_sil.shape[0]>1:
        for idx,row in res_sil.iterrows():
            for item in row['outlier indices']:
                if item not in unique_idx:
                    unique_idx.append(item)
            
    indices = np.array(unique_idx)
    
    return indices, res

def remove_outliers(ts,ys,indices):
    """
    Remove the outliers from timeseries data

    Parameters
    ----------
    ts : numpy.array
        The time axis for the timeseries data.
    ys : numpy.array
        The y-values for the timeseries data.
    indices : numpy.array
        The indices of the outliers to be removed.

    Returns
    -------
    ys : numpy.array
        The time axis for the timeseries data after outliers removal
    ts : numpy.array
        The y-values for the timeseries data after outliers removal

    """
    ys = np.delete(ys,indices)
    ts = np.delete(ts,indices)

    return ys,ts

def eff_sample_size(y, detrend_flag=False):
    '''Effective Sample Size of timeseries y

    Parameters
    ----------
    y : float 
       1d array 
       
    detrend_flag : boolean
        if True (default), detrends y before estimation.         

    Returns
    -------
    neff : float
        The effective sample size
    
    References
    ----------

    Thiébaux HJ and Zwiers FW, 1984: The interpretation and estimation of
    effective sample sizes. Journal of Climate and Applied Meteorology 23: 800–811.

    '''
    if len(y) < 100:
        fft = False
    else:
        fft = True
        
    if detrend_flag:
        yd = detrend(y)
    else:
        yd = y
    
    n     = len(y)
    nl    = math.floor(max(np.sqrt(n),10))     # rule of thumb for choosing number of lags
    rho   = sms.acf(yd,adjusted=True,fft=fft,nlags=nl) # compute autocorrelation function         
    kvec  = np.arange(nl)
    fac   = (1-kvec/nl)*rho[1:]
    neff  = n/(1+2*np.sum(fac))   # Thiébaux & Zwiers 84, Eq 2.1
    
    return neff

# alias
std = standardize
gauss = gaussianize

def preprocess(ys, ts, detrend=False, sg_kwargs=None,
               gaussianize=False, standardize=True):
    ''' Return the processed time series using detrend and standardization.

    Parameters
    ----------

    ys : array
        a time series
    ts : array
        The time axis for the timeseries. Necessary for use with
        the Savitzky-Golay filters method since the series should be evenly spaced.
    detrend : string
        'none'/False/None - no detrending will be applied;
        'emd' - the last mode is assumed to be the trend and removed from the series
        'linear' - a linear least-squares fit to `ys` is subtracted;
        'constant' - the mean of `ys` is subtracted
        'savitzy-golay' - ys is filtered using the Savitzky-Golay filter and the resulting filtered series is subtracted.
    sg_kwargs : dict
        The parameters for the Savitzky-Golay filter.
    gaussianize : bool
        If True, gaussianizes the timeseries
    standardize : bool
        If True, standardizes the timeseries

    Returns
    -------

    res : array
        the processed time series

    See also
    --------

    pyleoclim.utils.tsutils.detrend : Detrend a timeseries according to four methods

    pyleoclim.utils.filter.savitzy_golay : Filtering using Savitzy-Golay method

    pyleoclim.utils.tsutils.standardize : Centers and normalizes a given time series

    pyleoclim.utils.tsutils.gaussianize_1d : Quantile maps a matrix to a Gaussian distribution

    '''

    if detrend == 'none' or detrend is False or detrend is None:
        ys_d = ys
    else:
        ys_d = detrend(ys, ts, method=detrend, sg_kwargs=sg_kwargs)

    if standardize:
        res, _, _ = std(ys_d)
    else:
        res = ys_d

    if gaussianize:
        res = gauss(res)

    return res
<|MERGE_RESOLUTION|>--- conflicted
+++ resolved
@@ -79,22 +79,8 @@
         datum = 0
         direction = 'prograde'    
     else:
-<<<<<<< HEAD
-        warnings.warn(f'Time unit {time_unit} not recognized. Defaulting to years CE', stacklevel=4)
-    
-    # deal with statements about datum/direction
-    tu = time_unit.lower().strip('.') # make lowercase + strip stops, so "B.P." --> "bp"
-    if 'b2k' in tu:
-        datum = 2000
-        direction = 'retrograde'
-    elif any(c in tu for c in ['bp', 'bnf', 'b1950']):
-        datum = 1950
-        direction = 'retrograde'
-    elif any(c in tu for c in ['ad', 'ce']):
-=======
         warnings.warn(f'Time unit "{time_unit}" unknown; triggering defaults', stacklevel=4)    
         exponent = 0  
->>>>>>> 54a1acbc
         datum = 0
         direction = 'prograde'
     
