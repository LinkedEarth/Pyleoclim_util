--- conflicted
+++ resolved
@@ -10,9 +10,8 @@
 import pathlib
 import matplotlib as mpl
 import numpy as np
-<<<<<<< HEAD
 import pandas as pd
-=======
+
 from ..utils import lipdutils
 
 # import pandas as pd
@@ -44,37 +43,6 @@
 
     return period_unit
 
->>>>>>> fbacdf3f
-
-from ..utils import lipdutils
-
-# from matplotlib.patches import Rectangle
-# from matplotlib.collections import PatchCollection
-# from matplotlib.colors import ListedColormap
-# import seaborn as sns
-
-# this is here because it's only used to set labels in plots
-def infer_period_unit_from_time_unit(time_unit):
-    ''' infer a period unit based on the given time unit
-
-    '''
-    if time_unit is None:
-        period_unit = None
-    else:
-        unit_group = lipdutils.timeUnitsCheck(time_unit)
-        if unit_group != 'unknown':
-            if unit_group == 'kage_units':
-                period_unit = 'kyrs'
-            else:
-                period_unit = 'yrs'
-        else:
-            period_unit = f'{time_unit}'
-            # if time_unit[-1] == 's':
-            #     period_unit = time_unit
-            # else:
-            #     period_unit = f'{time_unit}s'
-
-    return period_unit
 
 def scatter_xy(x, y, c=None, figsize=None, xlabel=None, ylabel=None, title=None,
                xlim=None, ylim=None, savefig_settings=None, ax=None,
@@ -905,9 +873,14 @@
 
 
 def get_label_width(ax, label, buffer=0., fontsize=10):
+    """
+    Helper function to find width of text when rendered in ax object
+    """
+    
     text = ax.text(0, 0, label, size=fontsize)
     width = text.get_window_extent(renderer=ax.figure.canvas.get_renderer()).width
     text.remove()  # Remove the text used for measurement
+    
     return width + buffer
 
 
