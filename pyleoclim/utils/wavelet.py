#!/usr/bin/env python3
# -*- coding: utf-8 -*-
"""
Created on Tue Feb 25 08:14:31 2020

@author: deborahkhider

Functions concerning wavelet analysis
"""


__all__ = [
    'cwt',
    'wwz',
    'xwt',
    'wtc',
<<<<<<< HEAD
=======
    'wavelet_coherence',
>>>>>>> d8b096fe
]

import numpy as np
import statsmodels.api as sm
from scipy import signal
from pathos.multiprocessing import ProcessingPool as Pool
import numba as nb
from numba.core.errors import NumbaPerformanceWarning
import warnings
import collections
import scipy.fftpack as fft
from scipy import optimize
from scipy.special._ufuncs import gamma, gammainc

#from .tsmodel import ar1_sim
from .tsutils import preprocess
from .tsbase import (
    clean_ts,
<<<<<<< HEAD
    is_evenly_spaced,
)

#from .filter import ts_pad
=======
    is_evenly_spaced)
from .tsmodel import(ar1_fit)
>>>>>>> d8b096fe

warnings.filterwarnings("ignore", category=NumbaPerformanceWarning)

#---------------
#Wrapper functions
#---------------

#----------------
#Main Functions
#----------------

class AliasFilter(object):
    '''Performing anti-alias filter on a psd

    experimental: Use at your own risk

    @author: fzhu
    '''

    def alias_filter(self, freq, pwr, fs, fc, f_limit, avgs):
        ''' anti_alias filter

        Parameters
        ----------

        freq : array
            vector of frequencies in power spectrum
        pwr : array
            vector of spectral power corresponding to frequencies "freq"
        fs : float
            sampling frequency
        fc : float
            corner frequency for 1/f^2 steepening of power spectrum
        f_limit : float
            lower frequency limit for estimating misfit of model-plus-alias spectrum vs. measured power
        avgs : int
            flag for whether spectrum is derived from instantaneous point measurements (avgs<>1)
            OR from measurements averaged over each sampling interval (avgs==1)

        Returns
        -------

        alpha : float
            best-fit exponent of power-law model
        filtered_pwr : array
            vector of alias-filtered spectral power
        model_pwr : array
            vector of modeled spectral power
        aliased_pwr : array
            vector of modeled spectral power, plus aliases

        References
        ----------

        Kirchner, J. W. Aliasing in 1/f(alpha) noise spectra: origins, consequences, and remedies.
        Phys Rev E Stat Nonlin Soft Matter Phys 71, 66110 (2005).

        '''
        log_pwr = np.log(pwr)
        freq_mask = (freq > f_limit)*1  # convert True & False to 1 & 0

        alpha_upper_bound = 5

        if avgs == 1:
            alpha_lower_bound = -2.9  # if measurements are time-averaged
        else:
            alpha_lower_bound = -0.9  # if measurements are point samples

        alpha = optimize.fminbound(self.misfit, alpha_lower_bound, alpha_upper_bound,
                                   args=(fs, fc, freq, log_pwr, freq_mask, avgs), xtol=1e-4)

        model_pwr, aliased_pwr, RMSE = self.alias(alpha, fs, fc, freq, log_pwr, freq_mask, avgs)
        filtered_pwr = pwr * model_pwr / aliased_pwr

        return alpha, filtered_pwr, model_pwr, aliased_pwr

    def misfit(self, alpha, fs, fc, freq, log_pwr, freq_mask, avgs):
        model, aliased_pwr, RMSE = self.alias(alpha, fs, fc, freq, log_pwr, freq_mask, avgs)
        return RMSE

    def alias(self, alpha, fs, fc, freq, log_pwr, freq_mask, avgs):
        model_pwr = self.model(alpha, fs, fc, freq, avgs)
        aliased_pwr = np.copy(model_pwr)
        if avgs == 1:
            aliased_pwr = aliased_pwr * np.sinc(freq/fs) ** 2

        for k in range(1, 11):
            alias_minus = self.model(alpha, fs, fc, k*fs-freq, avgs)
            if avgs == 1:
                alias_minus = alias_minus * np.sinc((k*fs-freq)/fs) ** 2

            aliased_pwr = aliased_pwr + alias_minus

            alias_plus = self.model(alpha, fs, fc, k*fs+freq, avgs)  # notice the + in (k*fs+freq)
            if avgs == 1:
                alias_plus = alias_plus * np.sinc((k*fs+freq)/fs) ** 2

            aliased_pwr = aliased_pwr + alias_plus

        if avgs == 1:
            beta = alpha + 3
            const = 1 / (2*np.pi**2*beta/fs)
        else:
            beta = alpha + 1
            const = 1 / (beta*fs)

        zo_minus = (11*fs-freq)**(-beta)
        dz_minus = zo_minus / 20

        for j in range(1, 21):
            aliased_pwr = aliased_pwr + const / ((j*dz_minus)**(2/beta) + 1/fc**2)*dz_minus

        zo_plus = (11*fs+freq)**(-beta)
        dz_plus = zo_plus / 20

        for j in range(1, 21):
            aliased_pwr = aliased_pwr + const / ((j*dz_plus)**(2/beta) + 1/fc**2)*dz_plus

        log_aliased = np.log(aliased_pwr)

        prefactor = np.sum((log_pwr - log_aliased) * freq_mask) / np.sum(freq_mask)

        log_aliased = log_aliased + prefactor
        aliased_pwr = aliased_pwr * np.exp(prefactor)
        model_pwr = model_pwr * np.exp(prefactor)

        RMSE = np.sqrt(np.sum((log_aliased-log_pwr)*(log_aliased-log_pwr)*freq_mask)) / np.sum(freq_mask)

        return model_pwr, aliased_pwr, RMSE

    def model(self, alpha, fs, fc, freq, avgs):
        spectr = freq**(-alpha) / (1 + (freq/fc)**2)

        return spectr

# def cwt(ys,ts,scales,wavelet='morl',sampling_period=1.0,method='conv',axis=-1):
#     '''Continous wavelet transform for evenly spaced data

#     pywavelet documentation: https://pywavelets.readthedocs.io/en/latest/ref/cwt.html

#     Parameters
#     ----------
#     ys : array
#         signal
#     ts : array
#         time
#     scales : array (float)
#         different wavelet scales to use
#     wavelet : str
#         types of wavelet options in function documentation link. The default is 'morl' for a morlet wavelet.
#     sampling_period : float, optional
#         sampling period for frequencies output. The default is 1.0.
#     method : str, optional
#         cwt computation  method. 'conv','fft'. or 'auto' The default is 'conv'.
#     axis : int, optional
#         axis over which to compute cwt. The default is -1, the last axis.


#     Returns
#     -------
#     res : dictionary
#         'freq' - array(float)
#             frequencies
#         'time' - array(float)
#         'amplitude' - array(float)
#         'coi' - array(float)
#             cone of inference

#     '''
#     coeff,freq=pywt.cwt(data=ys,scales=scales,wavelet=wavelet,sampling_period=sampling_period,method=method,axis=axis)
#     amplitude=abs(coeff).T
#     if wavelet=='morl' or wavelet[:4]=='cmor':
#         coi=make_coi(tau=ts,Neff=6)
#     else:
#         coi=make_coi(tau=ts)
#     Results = collections.namedtuple('Results', ['amplitude','coi', 'freq', 'time', 'coeff'])
#     res = Results(amplitude=amplitude, coi=coi, freq=freq, time=ts, coeff=coeff)
#     return res

def assertPositiveInt(*args):
    ''' Assert that the arguments are all positive integers.

    Parameters
    ----------

    args

    '''
    for arg in args:
        assert isinstance(arg, int) and arg >= 1

def wwz_basic(ys, ts, freq, tau, c=1/(8*np.pi**2), Neff_threshold=3, nproc=1, detrend=False, sg_kwargs=None,
              gaussianize=False, standardize=False):
    ''' Return the weighted wavelet amplitude (WWA).

    The Weighted wavelet Z-transform (WWZ) is based on Morlet wavelet estimation, using
    least squares minimization to suppress the energy leakage caused by the data gaps.
    WWZ does not rely on interpolation or detrending, and is appropriate for unevenly-spaced datasets.
    In particular, we use the variant of Kirchner & Neal (2013), in which basis rotations mitigate the
    numerical instability that occurs in pathological cases with the original algorithm (Foster, 1996).
    The WWZ method has one adjustable parameter, a decay constant `c` that balances the time and frequency
    resolutions of the analysis. This application uses the larger value (8π2)−1, justified elsewhere
    (Witt & Schumann, 2005).

    No multiprocessing is applied by Default.

    Parameters
    ----------

    ys : array
        a time series
    ts : array
        time axis of the time series
    freq : array
        vector of frequency
    tau : array
        the evenly-spaced time points, namely the time shift for wavelet analysis
    c : float
        the decay constant that determines the analytical resolution of frequency for analysis, the smaller the higher resolution;
        the default value 1/(8*np.pi**2) is good for most of the wavelet analysis cases
    Neff_threshold : int
        the threshold of the number of effective degrees of freedom
    nproc :int
        fake argument, just for convenience
    detrend : string
        None - the original time series is assumed to have no trend;
        'linear' - a linear least-squares fit to `ys` is subtracted;
        'constant' - the mean of `ys` is subtracted
        'savitzy-golay' - ys is filtered using the Savitzky-Golay filters and the resulting filtered series is subtracted from y.
        Empirical mode decomposition. The last mode is assumed to be the trend and removed from the series
    sg_kwargs : dict
        The parameters for the Savitzky-Golay filters. see pyleoclim.utils.filter.savitzy_golay for details.
    gaussianize : bool
        If True, gaussianizes the timeseries
    standardize : bool
        If True, standardizes the timeseries

    Returns
    -------

    wwa : array
        the weighted wavelet amplitude
    phase : array
        the weighted wavelet phase
    Neffs : array
        the matrix of effective number of points in the time-scale coordinates
    coeff : array
        the wavelet transform coefficients (a0, a1, a2)

    References
    ----------

    - Foster, G. Wavelets for period analysis of unevenly sampled time series. The Astronomical Journal 112, 1709 (1996).
    - Witt, A. & Schumann, A. Y. Holocene climate variability on millennial scales recorded in Greenland ice cores.
    Nonlinear Processes in Geophysics 12, 345–352 (2005).
    - Kirchner, J. W. and Neal, C. (2013). Universal fractal scaling in stream chemistry and its implications for solute transport and water quality trend detection. Proc Natl Acad Sci USA 110:12213–12218.

    See also
    --------

    pyleoclim.utils.wavelet.wwz_nproc : Returns the weighted wavelet amplitude using the original method from Kirchner. Supports multiprocessing

    pyleoclim.utils.wavelet.kirchner_basic : Return the weighted wavelet amplitude (WWA) modified by Kirchner. No multiprocessing

    pyleoclim.utils.wavelet.kirchner_nproc : Returns the weighted wavelet amplitude (WWA) modified by Kirchner. Supports multiprocessing

    pyleoclim.utils.wavelet.kirchner_numba : Return the weighted wavelet amplitude (WWA) modified by Kirchner using Numba package.

    pyleoclim.utils.wavelet.kirchner_f2py : Returns the weighted wavelet amplitude (WWA) modified by Kirchner. Uses Fortran. Fastest method but requires a compiler.

    pyleoclim.utils.filter.savitzky_golay : Smooth (and optionally differentiate) data with a Savitzky-Golay filter.
    '''
    assert nproc == 1, "wwz_basic() only supports nproc=1"
    assertPositiveInt(Neff_threshold)

    nt = np.size(tau)
    nf = np.size(freq)

    pd_ys = preprocess(ys, ts, detrend=detrend, sg_kwargs=sg_kwargs, gaussianize=gaussianize, standardize=standardize)

    omega = make_omega(ts, freq)

    Neffs = np.ndarray(shape=(nt, nf))
    ywave_1 = np.ndarray(shape=(nt, nf))
    ywave_2 = np.ndarray(shape=(nt, nf))
    ywave_3 = np.ndarray(shape=(nt, nf))

    S = np.zeros(shape=(3, 3))

    for k in range(nf):
        for j in range(nt):
            dz = omega[k] * (ts - tau[j])
            weights = np.exp(-c*dz**2)

            sum_w = np.sum(weights)
            Neffs[j, k] = sum_w**2 / np.sum(weights**2)  # local number of effective dof

            if Neffs[j, k] <= Neff_threshold:
                ywave_1[j, k] = np.nan  # the coefficients cannot be estimated reliably when Neff_loc <= Neff_threshold
                ywave_2[j, k] = np.nan
                ywave_3[j, k] = np.nan
            else:
                phi2 = np.cos(dz)
                phi3 = np.sin(dz)

                S[0, 0] = 1
                S[1, 1] = np.sum(weights*phi2*phi2) / sum_w
                S[2, 2] = np.sum(weights*phi3*phi3) / sum_w
                S[1, 0] = S[0, 1] = np.sum(weights*phi2) / sum_w
                S[2, 0] = S[0, 2] = np.sum(weights*phi3) / sum_w
                S[2, 1] = S[1, 2] = np.sum(weights*phi2*phi3) / sum_w

                S_inv = np.linalg.pinv(S)

                weighted_phi1 = np.sum(weights*pd_ys) / sum_w
                weighted_phi2 = np.sum(weights*phi2*pd_ys) / sum_w
                weighted_phi3 = np.sum(weights*phi3*pd_ys) / sum_w

                ywave_1[j, k] = S_inv[0, 0]*weighted_phi1 + S_inv[0, 1]*weighted_phi2 + S_inv[0, 2]*weighted_phi3
                ywave_2[j, k] = S_inv[1, 0]*weighted_phi1 + S_inv[1, 1]*weighted_phi2 + S_inv[1, 2]*weighted_phi3
                ywave_3[j, k] = S_inv[2, 0]*weighted_phi1 + S_inv[2, 1]*weighted_phi2 + S_inv[2, 2]*weighted_phi3

    wwa = np.sqrt(ywave_2**2 + ywave_3**2)
    phase = np.arctan2(ywave_3, ywave_2)
    #  coeff = ywave_2 + ywave_3*1j
    coeff = (ywave_1, ywave_2, ywave_3)

    return wwa, phase, Neffs, coeff

def wwz_nproc(ys, ts, freq, tau, c=1/(8*np.pi**2), Neff_threshold=3, nproc=8, detrend=False, sg_kwargs=None,
              gaussianize=False, standardize=False):
    ''' Return the weighted wavelet amplitude (WWA).

    Original method from Foster (1996). Supports multiprocessing.

    Parameters
    ----------

    ys : array
        a time series
    ts : array
        time axis of the time series
    freq : array
        vector of frequency
    tau : array
        the evenly-spaced time points, namely the time shift for wavelet analysis
    c : float
        the decay constant that determines the analytical resolution of frequency for analysis, the smaller the higher resolution;
        the default value 1/(8*np.pi**2) is good for most of the wavelet analysis cases
    Neff_threshold : int
        the threshold of the number of effective degrees of freedom
    nproc : int
        the number of processes for multiprocessing
    detrend : string
        None - the original time series is assumed to have no trend;
        'linear' - a linear least-squares fit to `ys` is subtracted;
        'constant' - the mean of `ys` is subtracted
        'savitzy-golay' - ys is filtered using the Savitzky-Golay filters and the resulting filtered series is subtracted from y.
        Empirical mode decomposition. The last mode is assumed to be the trend and removed from the series
    sg_kwargs : dict
        The parameters for the Savitzky-Golay filters. see pyleoclim.utils.filter.savitzy_golay for details.
    gaussianize : bool
        If True, gaussianizes the timeseries
    standardize : bool
        If True, standardizes the timeseries

    Returns
    -------

    wwa : array
        the weighted wavelet amplitude
    phase : array
        the weighted wavelet phase
    Neffs : array
        the matrix of effective number of points in the time-scale coordinates
    coeff : array
        the wavelet transform coefficients (a0, a1, a2)

    See also
    --------

    pyleoclim.utils.wavelet.wwz_basic : Returns the weighted wavelet amplitude using the original method from Kirchner. No multiprocessing

    pyleoclim.utils.wavelet.kirchner_basic : Return the weighted wavelet amplitude (WWA) modified by Kirchner. No multiprocessing

    pyleoclim.utils.wavelet.kirchner_nproc : Returns the weighted wavelet amplitude (WWA) modified by Kirchner. Supports multiprocessing

    pyleoclim.utils.wavelet.kirchner_numba : Return the weighted wavelet amplitude (WWA) modified by Kirchner using Numba package.

    pyleoclim.utils.wavelet.kirchner_f2py : Returns the weighted wavelet amplitude (WWA) modified by Kirchner. Uses Fortran. Fastest method but requires a compiler.

    pyleoclim.utils.filter.savitzky_golay : Smooth (and optionally differentiate) data with a Savitzky-Golay filter.

    '''
    assert nproc >= 2, "wwz_nproc() should use nproc >= 2, if want serial run, please use wwz_basic()"
    assertPositiveInt(Neff)

    nt = np.size(tau)
    nf = np.size(freq)

    pd_ys = preprocess(ys, ts, detrend=detrend, sg_kwargs=sg_kwargs, gaussianize=gaussianize, standardize=standardize)

    omega = make_omega(ts, freq)

    Neffs = np.ndarray(shape=(nt, nf))
    ywave_1 = np.ndarray(shape=(nt, nf))
    ywave_2 = np.ndarray(shape=(nt, nf))
    ywave_3 = np.ndarray(shape=(nt, nf))

    def wwa_1g(tau, omega):
        dz = omega * (ts - tau)
        weights = np.exp(-c*dz**2)

        sum_w = np.sum(weights)
        Neff_loc = sum_w**2 / np.sum(weights**2)

        S = np.zeros(shape=(3, 3))

        if Neff_loc <= Neff_threshold:
            ywave_2_1g = np.nan
            ywave_3_1g = np.nan
        else:
            phi2 = np.cos(dz)
            phi3 = np.sin(dz)

            S[0, 0] = 1
            S[1, 1] = np.sum(weights*phi2*phi2) / sum_w
            S[2, 2] = np.sum(weights*phi3*phi3) / sum_w
            S[1, 0] = S[0, 1] = np.sum(weights*phi2) / sum_w
            S[2, 0] = S[0, 2] = np.sum(weights*phi3) / sum_w
            S[2, 1] = S[1, 2] = np.sum(weights*phi2*phi3) / sum_w

            S_inv = np.linalg.pinv(S)

            weighted_phi1 = np.sum(weights*pd_ys) / sum_w
            weighted_phi2 = np.sum(weights*phi2*pd_ys) / sum_w
            weighted_phi3 = np.sum(weights*phi3*pd_ys) / sum_w

            ywave_1_1g = S_inv[0, 0]*weighted_phi1 + S_inv[0, 1]*weighted_phi2 + S_inv[0, 2]*weighted_phi3
            ywave_2_1g = S_inv[1, 0]*weighted_phi1 + S_inv[1, 1]*weighted_phi2 + S_inv[1, 2]*weighted_phi3
            ywave_3_1g = S_inv[2, 0]*weighted_phi1 + S_inv[2, 1]*weighted_phi2 + S_inv[2, 2]*weighted_phi3

        return Neff_loc, ywave_1_1g, ywave_2_1g, ywave_3_1g

    tf_mesh = np.meshgrid(tau, omega)
    list_of_grids = list(zip(*(grid.flat for grid in tf_mesh)))
    tau_grids, omega_grids = zip(*list_of_grids)

    with Pool(nproc) as pool:
        res = pool.map(wwa_1g, tau_grids, omega_grids)
        res_array = np.asarray(res)
        Neffs = res_array[:, 0].reshape((np.size(omega), np.size(tau))).T
        ywave_1 = res_array[:, 1].reshape((np.size(omega), np.size(tau))).T
        ywave_2 = res_array[:, 2].reshape((np.size(omega), np.size(tau))).T
        ywave_3 = res_array[:, 3].reshape((np.size(omega), np.size(tau))).T

    wwa = np.sqrt(ywave_2**2 + ywave_3**2)
    phase = np.arctan2(ywave_3, ywave_2)
    #  coeff = ywave_2 + ywave_3*1j
    coeff = (ywave_1, ywave_2, ywave_3)

    return wwa, phase, Neffs, coeff

def kirchner_basic(ys, ts, freq, tau, c=1/(8*np.pi**2), Neff_threshold=3, nproc=1, detrend=False, sg_kwargs=None,
                   gaussianize=False, standardize=False):
    ''' Return the weighted wavelet amplitude (WWA) modified by Kirchner.

    Method modified by Kirchner. No multiprocessing.

    Parameters
    ----------

    ys : array
        a time series
    ts : array
        time axis of the time series
    freq : array
        vector of frequency
    tau : array
        the evenly-spaced time points, namely the time shift for wavelet analysis
    c : float
        the decay constant that determines the analytical resolution of frequency for analysis, the smaller the higher resolution;
        the default value 1/(8*np.pi**2) is good for most of the wavelet analysis cases
    Neff_threshold : int
        the threshold of the number of effective degrees of freedom
    nproc : int
        fake argument for convenience, for parameter consistency between functions, does not need to be specified
    detrend : string
        None - the original time series is assumed to have no trend;
        'linear' - a linear least-squares fit to `ys` is subtracted;
        'constant' - the mean of `ys` is subtracted
        'savitzy-golay' - ys is filtered using the Savitzky-Golay filters and the resulting filtered series is subtracted from y.
        Empirical mode decomposition. The last mode is assumed to be the trend and removed from the series
    sg_kwargs : dict
        The parameters for the Savitzky-Golay filters. see pyleoclim.utils.filter.savitzy_golay for details.
    gaussianize : bool
        If True, gaussianizes the timeseries
    standardize : bool
        If True, standardizes the timeseries

    Returns
    -------

    wwa : array
        the weighted wavelet amplitude
    phase : array
        the weighted wavelet phase
    Neffs : array
        the matrix of effective number of points in the time-scale coordinates
    coeff : array
        the wavelet transform coefficients (a0, a1, a2)

    References
    ----------

    - Foster, G. Wavelets for period analysis of unevenly sampled time series. The Astronomical Journal 112, 1709 (1996).
    - Witt, A. & Schumann, A. Y. Holocene climate variability on millennial scales recorded in Greenland ice cores.
    Nonlinear Processes in Geophysics 12, 345–352 (2005).

    See also
    --------

    pyleoclim.utils.wavelet.wwz_basic : Returns the weighted wavelet amplitude using the original method from Kirchner. No multiprocessing

    pyleoclim.utils.wavelet.wwz_nproc : Returns the weighted wavelet amplitude using the original method from Kirchner. Supports multiprocessing

    pyleoclim.utils.wavelet.kirchner_nproc : Returns the weighted wavelet amplitude (WWA) modified by Kirchner. Supports multiprocessing

    pyleoclim.utils.wavelet.kirchner_numba : Return the weighted wavelet amplitude (WWA) modified by Kirchner using Numba package.

    pyleoclim.utils.wavelet.kirchner_f2py : Returns the weighted wavelet amplitude (WWA) modified by Kirchner. Uses Fortran. Fastest method but requires a compiler.

    pyleoclim.utils.filter.savitzky_golay : Smooth (and optionally differentiate) data with a Savitzky-Golay filter.

    '''
    assert nproc == 1, "wwz_basic() only supports nproc=1"
    assertPositiveInt(Neff_threshold)

    nt = np.size(tau)
    nts = np.size(ts)
    nf = np.size(freq)

    pd_ys = preprocess(ys, ts, detrend=detrend, sg_kwargs=sg_kwargs, gaussianize=gaussianize, standardize=standardize)

    omega = make_omega(ts, freq)

    Neffs = np.ndarray(shape=(nt, nf))
    a0 = np.ndarray(shape=(nt, nf))
    a1 = np.ndarray(shape=(nt, nf))
    a2 = np.ndarray(shape=(nt, nf))

    for k in range(nf):
        for j in range(nt):
            dz = omega[k] * (ts - tau[j])
            weights = np.exp(-c*dz**2)

            sum_w = np.sum(weights)
            Neffs[j, k] = sum_w**2 / np.sum(weights**2)  # local number of effective dof

            if Neffs[j, k] <= Neff_threshold:
                a0[j, k] = np.nan  # the coefficients cannot be estimated reliably when Neff_loc <= Neff_threshold
                a1[j, k] = np.nan
                a2[j, k] = np.nan
            else:
                def w_prod(xs, ys):
                    return np.sum(weights*xs*ys) / sum_w

                sin_basis = np.sin(omega[k]*ts)
                cos_basis = np.cos(omega[k]*ts)
                one_v = np.ones(nts)

                sin_one = w_prod(sin_basis, one_v)
                cos_one = w_prod(cos_basis, one_v)
                sin_cos = w_prod(sin_basis, cos_basis)
                sin_sin = w_prod(sin_basis, sin_basis)
                cos_cos = w_prod(cos_basis, cos_basis)

                numerator = 2 * (sin_cos - sin_one * cos_one)
                denominator = (cos_cos - cos_one**2) - (sin_sin - sin_one**2)
                time_shift = np.arctan2(numerator, denominator) / (2*omega[k])  # Eq. (S5)

                sin_shift = np.sin(omega[k]*(ts - time_shift))
                cos_shift = np.cos(omega[k]*(ts - time_shift))
                sin_tau_center = np.sin(omega[k]*(time_shift - tau[j]))
                cos_tau_center = np.cos(omega[k]*(time_shift - tau[j]))

                ys_cos_shift = w_prod(pd_ys, cos_shift)
                ys_sin_shift = w_prod(pd_ys, sin_shift)
                ys_one = w_prod(pd_ys, one_v)
                cos_shift_one = w_prod(cos_shift, one_v)
                sin_shift_one = w_prod(sin_shift, one_v)

                A = 2*(ys_cos_shift-ys_one*cos_shift_one)
                B = 2*(ys_sin_shift-ys_one*sin_shift_one)

                a0[j, k] = ys_one
                a1[j, k] = cos_tau_center*A - sin_tau_center*B  # Eq. (S6)
                a2[j, k] = sin_tau_center*A + cos_tau_center*B  # Eq. (S7)

    wwa = np.sqrt(a1**2 + a2**2)
    phase = np.arctan2(a2, a1)
    #  coeff = a1 + a2*1j
    coeff = (a0, a1, a2)

    return wwa, phase, Neffs, coeff

def kirchner_nproc(ys, ts, freq, tau, c=1/(8*np.pi**2), Neff_threshold=3, nproc=8, detrend=False, sg_kwargs=None,
                   gaussianize=False, standardize=False):
    ''' Return the weighted wavelet amplitude (WWA) modified by Kirchner.

    Method modified by kirchner. Supports multiprocessing.

    Parameters
    ----------

    ys : array
        a time series
    ts : array
        time axis of the time series
    freq : array
        vector of frequency
    tau : array
        the evenly-spaced time points, namely the time shift for wavelet analysis
    c : float
        the decay constant that determines the analytical resolution of frequency for analysis, the smaller the higher resolution;
        the default value 1/(8*np.pi**2) is good for most of the wavelet analysis cases
    Neff_threshold : int
        the threshold of the number of effective degrees of freedom
    nproc : int
        the number of processes for multiprocessing
    detrend : string
        None - the original time series is assumed to have no trend;
        'linear' - a linear least-squares fit to `ys` is subtracted;
        'constant' - the mean of `ys` is subtracted
        'savitzy-golay' - ys is filtered using the Savitzky-Golay filters and the resulting filtered series is subtracted from y.
        Empirical mode decomposition. The last mode is assumed to be the trend and removed from the series
    sg_kwargs : dict
        The parameters for the Savitzky-Golay filters. see pyleoclim.utils.filter.savitzy_golay for details.
    gaussianize : bool
        If True, gaussianizes the timeseries
    standardize : bool
        If True, standardizes the timeseries

    Returns
    -------

    wwa (array): the weighted wavelet amplitude
    phase (array): the weighted wavelet phase
    Neffs (array): the matrix of effective number of points in the time-scale coordinates
    coeff (array): the wavelet transform coefficients (a0, a1, a2)

    See also
    --------

    pyleoclim.utils.wavelet.wwz_basic : Returns the weighted wavelet amplitude using the original method from Kirchner. No multiprocessing

    pyleoclim.utils.wavelet.wwz_nproc : Returns the weighted wavelet amplitude using the original method from Kirchner. Supports multiprocessing

    pyleoclim.utils.wavelet.kirchner_basic : Return the weighted wavelet amplitude (WWA) modified by Kirchner. No multiprocessing

    pyleoclim.utils.wavelet.kirchner_numba : Return the weighted wavelet amplitude (WWA) modified by Kirchner using Numba package.

    pyleoclim.utils.wavelet.kirchner_f2py : Returns the weighted wavelet amplitude (WWA) modified by Kirchner. Uses Fortran. Fastest method but requires a compiler.

    pyleoclim.utils.filter.savitzky_golay : Smooth (and optionally differentiate) data with a Savitzky-Golay filter.

    '''
    assert nproc >= 2, "wwz_nproc() should use nproc >= 2, if want serial run, please use wwz_basic()"
    assertPositiveInt(Neff_threshold)

    nt = np.size(tau)
    nts = np.size(ts)
    nf = np.size(freq)

    pd_ys = preprocess(ys, ts, detrend=detrend, sg_kwargs=sg_kwargs, gaussianize=gaussianize, standardize=standardize)

    omega = make_omega(ts, freq)

    Neffs = np.ndarray(shape=(nt, nf))
    a0 = np.ndarray(shape=(nt, nf))
    a1 = np.ndarray(shape=(nt, nf))
    a2 = np.ndarray(shape=(nt, nf))

    def wwa_1g(tau, omega):
        dz = omega * (ts - tau)
        weights = np.exp(-c*dz**2)

        sum_w = np.sum(weights)
        Neff_loc = sum_w**2 / np.sum(weights**2)

        if Neff_loc <= Neff_threshold:
            a0_1g = np.nan  # the coefficients cannot be estimated reliably when Neff_loc <= Neff_threshold
            a1_1g = np.nan  # the coefficients cannot be estimated reliably when Neff_loc <= Neff_threshold
            a2_1g = np.nan
        else:
            def w_prod(xs, ys):
                return np.sum(weights*xs*ys) / sum_w

            sin_basis = np.sin(omega*ts)
            cos_basis = np.cos(omega*ts)
            one_v = np.ones(nts)

            sin_one = w_prod(sin_basis, one_v)
            cos_one = w_prod(cos_basis, one_v)
            sin_cos = w_prod(sin_basis, cos_basis)
            sin_sin = w_prod(sin_basis, sin_basis)
            cos_cos = w_prod(cos_basis, cos_basis)

            numerator = 2*(sin_cos - sin_one*cos_one)
            denominator = (cos_cos - cos_one**2) - (sin_sin - sin_one**2)
            time_shift = np.arctan2(numerator, denominator) / (2*omega)  # Eq. (S5)

            sin_shift = np.sin(omega*(ts - time_shift))
            cos_shift = np.cos(omega*(ts - time_shift))
            sin_tau_center = np.sin(omega*(time_shift - tau))
            cos_tau_center = np.cos(omega*(time_shift - tau))

            ys_cos_shift = w_prod(pd_ys, cos_shift)
            ys_sin_shift = w_prod(pd_ys, sin_shift)
            ys_one = w_prod(pd_ys, one_v)
            cos_shift_one = w_prod(cos_shift, one_v)
            sin_shift_one = w_prod(sin_shift, one_v)

            A = 2*(ys_cos_shift - ys_one*cos_shift_one)
            B = 2*(ys_sin_shift - ys_one*sin_shift_one)

            a0_1g = ys_one
            a1_1g = cos_tau_center*A - sin_tau_center*B  # Eq. (S6)
            a2_1g = sin_tau_center*A + cos_tau_center*B  # Eq. (S7)

        return Neff_loc, a0_1g, a1_1g, a2_1g

    tf_mesh = np.meshgrid(tau, omega)
    list_of_grids = list(zip(*(grid.flat for grid in tf_mesh)))
    tau_grids, omega_grids = zip(*list_of_grids)

    with Pool(nproc) as pool:
        res = pool.map(wwa_1g, tau_grids, omega_grids)
        res_array = np.asarray(res)
        Neffs = res_array[:, 0].reshape((np.size(omega), np.size(tau))).T
        a0 = res_array[:, 1].reshape((np.size(omega), np.size(tau))).T
        a1 = res_array[:, 2].reshape((np.size(omega), np.size(tau))).T
        a2 = res_array[:, 3].reshape((np.size(omega), np.size(tau))).T

    wwa = np.sqrt(a1**2 + a2**2)
    phase = np.arctan2(a2, a1)
    #  coeff = a1 + a2*1j
    coeff = (a0, a1, a2)

    return wwa, phase, Neffs, coeff

def kirchner_numba(ys, ts, freq, tau, c=1/(8*np.pi**2), Neff_threshold=3, detrend=False, sg_kwargs=None,
                   gaussianize=False, standardize=False, nproc=1):
    ''' Return the weighted wavelet amplitude (WWA) modified by Kirchner.

    Using numba.

    Parameters
    ----------

    ys : array
        a time series
    ts : array
        time axis of the time series
    freq : array
        vector of frequency
    tau : array
        the evenly-spaced time points, namely the time shift for wavelet analysis
    c : float
        the decay constant that determines the analytical resolution of frequency for analysis, the smaller the higher resolution;
        the default value 1/(8*np.pi**2) is good for most of the wavelet analysis cases
    Neff_threshold : int
        the threshold of the number of effective degrees of freedom
    nproc : int
        fake argument, just for convenience
    detrend : string
        None - the original time series is assumed to have no trend;
        'linear' - a linear least-squares fit to `ys` is subtracted;
        'constant' - the mean of `ys` is subtracted
        'savitzy-golay' - ys is filtered using the Savitzky-Golay filters and the resulting filtered series is subtracted from y.
        Empirical mode decomposition. The last mode is assumed to be the trend and removed from the series
    sg_kwargs : dict
        The parameters for the Savitzky-Golay filters. see pyleoclim.utils.filter.savitzy_golay for details.
    gaussianize : bool
        If True, gaussianizes the timeseries
    standardize : bool
        If True, standardizes the timeseries

    Returns
    -------

    wwa : array
        the weighted wavelet amplitude
    phase : array
        the weighted wavelet phase
    Neffs : array
        the matrix of effective number of points in the time-scale coordinates
    coeff : array
        the wavelet transform coefficients (a0, a1, a2)

    References
    ----------

    Foster, G. Wavelets for period analysis of unevenly sampled time series. The Astronomical Journal 112, 1709 (1996).
    Witt, A. & Schumann, A. Y. Holocene climate variability on millennial scales recorded in Greenland ice cores.
    Nonlinear Processes in Geophysics 12, 345–352 (2005).

    See also
    --------

    pyleoclim.utils.wavelet.wwz_basic : Returns the weighted wavelet amplitude using the original method from Kirchner. No multiprocessing

    pyleoclim.utils.wavelet.wwz_nproc : Returns the weighted wavelet amplitude using the original method from Kirchner. Supports multiprocessing

    pyleoclim.utils.wavelet.kirchner_basic : Return the weighted wavelet amplitude (WWA) modified by Kirchner. No multiprocessing

    pyleoclim.utils.wavelet.kirchner_nproc : Returns the weighted wavelet amplitude (WWA) modified by Kirchner. Supports multiprocessing

    pyleoclim.utils.wavelet.kirchner_f2py : Returns the weighted wavelet amplitude (WWA) modified by Kirchner. Uses Fortran. Fastest method but requires a compiler.

    pyleoclim.utils.filter.savitzky_golay : Smooth (and optionally differentiate) data with a Savitzky-Golay filter.

    '''
    assertPositiveInt(Neff_threshold)
    nt = np.size(tau)
    nts = np.size(ts)
    nf = np.size(freq)

    pd_ys = preprocess(ys, ts, detrend=detrend, sg_kwargs=sg_kwargs, gaussianize=gaussianize, standardize=standardize)

    omega = make_omega(ts, freq)

    Neffs = np.ndarray(shape=(nt, nf))
    a0 = np.ndarray(shape=(nt, nf))
    a1 = np.ndarray(shape=(nt, nf))
    a2 = np.ndarray(shape=(nt, nf))

    @nb.jit(nopython=True, parallel=True, fastmath=True)
    def loop_over(nf, nt, Neffs, a0, a1, a2):
        def wwa_1g(tau, omega):
            dz = omega * (ts - tau)
            weights = np.exp(-c*dz**2)

            sum_w = np.sum(weights)
            Neff_loc = sum_w**2 / np.sum(weights**2)

            if Neff_loc <= Neff_threshold:
                a0_1g = np.nan  # the coefficients cannot be estimated reliably when Neff_loc <= Neff_threshold
                a1_1g = np.nan  # the coefficients cannot be estimated reliably when Neff_loc <= Neff_threshold
                a2_1g = np.nan
            else:
                def w_prod(xs, ys):
                    return np.sum(weights*xs*ys) / sum_w

                sin_basis = np.sin(omega*ts)
                cos_basis = np.cos(omega*ts)
                one_v = np.ones(nts)

                sin_one = w_prod(sin_basis, one_v)
                cos_one = w_prod(cos_basis, one_v)
                sin_cos = w_prod(sin_basis, cos_basis)
                sin_sin = w_prod(sin_basis, sin_basis)
                cos_cos = w_prod(cos_basis, cos_basis)

                numerator = 2*(sin_cos - sin_one*cos_one)
                denominator = (cos_cos - cos_one**2) - (sin_sin - sin_one**2)
                time_shift = np.arctan2(numerator, denominator) / (2*omega)  # Eq. (S5)

                sin_shift = np.sin(omega*(ts - time_shift))
                cos_shift = np.cos(omega*(ts - time_shift))
                sin_tau_center = np.sin(omega*(time_shift - tau))
                cos_tau_center = np.cos(omega*(time_shift - tau))

                ys_cos_shift = w_prod(pd_ys, cos_shift)
                ys_sin_shift = w_prod(pd_ys, sin_shift)
                ys_one = w_prod(pd_ys, one_v)
                cos_shift_one = w_prod(cos_shift, one_v)
                sin_shift_one = w_prod(sin_shift, one_v)

                A = 2*(ys_cos_shift - ys_one*cos_shift_one)
                B = 2*(ys_sin_shift - ys_one*sin_shift_one)

                a0_1g = ys_one
                a1_1g = cos_tau_center*A - sin_tau_center*B  # Eq. (S6)
                a2_1g = sin_tau_center*A + cos_tau_center*B  # Eq. (S7)

            return Neff_loc, a0_1g, a1_1g, a2_1g

        for k in nb.prange(nf):
            for j in nb.prange(nt):
                Neffs[j, k], a0[j, k], a1[j, k], a2[j, k] = wwa_1g(tau[j], omega[k])

        return Neffs, a0, a1, a2

    Neffs, a0, a1, a2 = loop_over(nf, nt, Neffs, a0, a1, a2)

    wwa = np.sqrt(a1**2 + a2**2)
    phase = np.arctan2(a2, a1)
    #  coeff = a1 + a2*1j
    coeff = (a0, a1, a2)

    return wwa, phase, Neffs, coeff

def kirchner_f2py(ys, ts, freq, tau, c=1/(8*np.pi**2), Neff_threshold=3, nproc=8, detrend=False, sg_kwargs=None,
                  gaussianize=False, standardize=False):
    ''' Returns the weighted wavelet amplitude (WWA) modified by Kirchner.

    Fastest method. Calls Fortran libraries.

    Parameters
    ----------

    ys : array
        a time series
    ts : array
        time axis of the time series
    freq : array
        vector of frequency
    tau : array
        the evenly-spaced time points, namely the time shift for wavelet analysis
    c : float
        the decay constant that determines the analytical resolution of frequency for analysis, the smaller the higher resolution;
        the default value 1/(8*np.pi**2) is good for most of the wavelet analysis cases
    Neff_threshold : int
        the threshold of the number of effective degrees of freedom
    nproc : int
        fake argument, just for convenience
    detrend : string
        None - the original time series is assumed to have no trend;
        'linear' - a linear least-squares fit to `ys` is subtracted;
        'constant' - the mean of `ys` is subtracted
        'savitzy-golay' - ys is filtered using the Savitzky-Golay filters and the resulting filtered series is subtracted from y.
        Empirical mode decomposition. The last mode is assumed to be the trend and removed from the series
    sg_kwargs : dict
        The parameters for the Savitzky-Golay filters. see pyleoclim.utils.filter.savitzy_golay for details.
    gaussianize : bool
        If True, gaussianizes the timeseries
    standardize : bool
        If True, standardizes the timeseries

    Returns
    -------

    wwa : array
        the weighted wavelet amplitude
    phase : array
        the weighted wavelet phase
    Neffs : array
        the matrix of effective number of points in the time-scale coordinates
    coeff : array
        the wavelet transform coefficients (a0, a1, a2)

    See also
    --------

    pyleoclim.utils.wavelet.wwz_basic : Returns the weighted wavelet amplitude using the original method from Kirchner. No multiprocessing

    pyleoclim.utils.wavelet.wwz_nproc : Returns the weighted wavelet amplitude using the original method from Kirchner. Supports multiprocessing

    pyleoclim.utils.wavelet.kirchner_basic : Return the weighted wavelet amplitude (WWA) modified by Kirchner. No multiprocessing

    pyleoclim.utils.wavelet.kirchner_nproc : Returns the weighted wavelet amplitude (WWA) modified by Kirchner. Supports multiprocessing

    pyleoclim.utils.wavelet.kirchner_numba : Return the weighted wavelet amplitude (WWA) modified by Kirchner using Numba package.

    pyleoclim.utils.filter.savitzky_golay : Smooth (and optionally differentiate) data with a Savitzky-Golay filter.

    '''
    from . import f2py_wwz as f2py
    assertPositiveInt(Neff_threshold, nproc)

    nt = np.size(tau)
    nts = np.size(ts)
    nf = np.size(freq)

    pd_ys = preprocess(ys, ts, detrend=detrend, sg_kwargs=sg_kwargs, gaussianize=gaussianize, standardize=standardize)

    omega = make_omega(ts, freq)

    Neffs, a0, a1, a2 = f2py.f2py_wwz.wwa(tau, omega, c, Neff_threshold, ts, pd_ys, nproc, nts, nt, nf)

    undef = -99999.
    a0[a0 == undef] = np.nan
    a1[a1 == undef] = np.nan
    a2[a2 == undef] = np.nan
    wwa = np.sqrt(a1**2 + a2**2)
    phase = np.arctan2(a2, a1)

    #  coeff = a1 + a2*1j
    coeff = (a0, a1, a2)

    return wwa, phase, Neffs, coeff

def make_coi(tau, Neff_threshold=3):
    ''' Return the cone of influence.

    Parameters
    ----------

    tau : array
        the evenly-spaced time points, namely the time shift for wavelet analysis
    Neff_threshold : int
        the threshold of the number of effective samples

    Returns
    -------

        coi : array
            cone of influence

    References
    ----------

    wave_signif() in http://paos.colorado.edu/research/wavelets/wave_python/waveletFunctions.py

    '''
    assert isinstance(Neff_threshold, int) and Neff_threshold >= 1
    nt = np.size(tau)

    fourier_factor = 4*np.pi / (Neff_threshold+np.sqrt(2+Neff_threshold**2))
    coi_const = fourier_factor / np.sqrt(2)

    dt = np.median(np.diff(tau))
    nt_half = (nt+1)//2 - 1

    A = np.append(0.00001, np.arange(nt_half)+1)
    B = A[::-1]

    if nt % 2 == 0:
        C = np.append(A, B)
    else:
        C = np.append(A, B[1:])

    coi = coi_const * dt * C

    return coi

def make_omega(ts, freq):
    ''' Return the angular frequency based on the time axis and given frequency vector

    Parameters
    ----------

    ys : array
        a time series
    ts : array
        time axis of the time series
    freq : array
        vector of frequency

    Returns
    -------


    omega : array
        the angular frequency vector

    '''
    # for the frequency band larger than f_Nyquist, the wwa will be marked as NaNs
    f_Nyquist = 0.5 / np.median(np.diff(ts))
    freq_with_nan = np.copy(freq)
    freq_with_nan[freq > f_Nyquist] = np.nan
    omega = 2*np.pi*freq_with_nan

    return omega

def wwa2psd(wwa, ts, Neffs, freq=None, Neff_threshold=3, anti_alias=False, avgs=2):
    """ Return the power spectral density (PSD) using the weighted wavelet amplitude (WWA).

    Parameters
    ----------

    wwa : array
        the weighted wavelet amplitude.
    ts : array
        the time points, should be pre-truncated so that the span is exactly what is used for wwz
    Neffs : array
        the matrix of effective number of points in the time-scale coordinates obtained from wwz
    freq : array
        vector of frequency from wwz
    Neff_threshold : int
        the threshold of the number of effective samples
    anti_alias : bool
        whether to apply anti-alias filter
    avgs : int
        flag for whether spectrum is derived from instantaneous point measurements (avgs<>1) OR from measurements averaged over each sampling interval (avgs==1)

    Returns
    -------

    psd : array
        power spectral density

    References
    ----------

    Kirchner's C code for weighted psd calculation

    """
    af = AliasFilter()

    # weighted psd calculation start
    power = wwa**2 * 0.5 * (np.max(ts)-np.min(ts))/np.size(ts) * Neffs

    Neff_diff = Neffs - Neff_threshold
    Neff_diff[Neff_diff < 0] = 0

    sum_power = np.nansum(power * Neff_diff, axis=0)
    sum_eff = np.nansum(Neff_diff, axis=0)

    psd = sum_power / sum_eff
    # weighted psd calculation end

    if anti_alias:
        assert freq is not None, "freq is required for alias filter!"
        dt = np.median(np.diff(ts))
        f_sampling = 1/dt
        psd_copy = psd[1:]
        freq_copy = freq[1:]
        alpha, filtered_pwr, model_pwer, aliased_pwr = af.alias_filter(
            freq_copy, psd_copy, f_sampling, f_sampling*1e3, np.min(freq), avgs)

        psd[1:] = np.copy(filtered_pwr)

    return psd

def wwz(ys, ts, tau=None, ntau=None, freq=None, freq_method='log', 
        freq_kwargs={}, c=1/(8*np.pi**2), Neff_threshold=3, Neff_coi=3,
        nproc=8, detrend=False, sg_kwargs=None, method='Kirchner_numba',
        gaussianize=False, standardize=False, len_bd=0,
        bc_mode='reflect', reflect_type='odd'):
    ''' Weighted wavelet Z transform (WWZ) for unevenly-spaced data

    Parameters
    ----------

    ys : array
        a time series, NaNs will be deleted automatically
    ts : array
        the time points, if `ys` contains any NaNs, some of the time points will be deleted accordingly
    tau : array
        the evenly-spaced time vector for the analysis, namely the time shift for wavelet analysis
    freq : array
        vector of frequency
    freq_method : str
        Method to generate the frequency vector if not set directly. The following options are avialable:

        - 'log' (default)
        - 'lomb_scargle'
        - 'welch'
        - 'scale'
        - 'nfft'
        See :func:`pyleoclim.utils.wavelet.make_freq_vector()` for details

    freq_kwargs : str
        used when freq=None for certain methods
    c : float
        the decay constant that determines the analytical resolution of frequency for analysis, the smaller the higher resolution;
        the default value 1/(8*np.pi**2) is good for most of the wavelet analysis cases
    Neff_threshold : int
        threshold for the effective number of points

    nproc : int
        the number of processes for multiprocessing

    detrend : string, {None, 'linear', 'constant', 'savitzy-golay', 'emd'}
        available methods for detrending, including

        - None: the original time series is assumed to have no trend;
        - 'linear': a linear least-squares fit to `ys` is subtracted;
        - 'constant': the mean of `ys` is subtracted
        - 'savitzy-golay': ys is filtered using the Savitzky-Golay filters and the resulting filtered series is subtracted from y.
        - 'emd': Empirical mode decomposition. The last mode is assumed to be the trend and removed from the series

    sg_kwargs : dict
        The parameters for the Savitzky-Golay filters. See :func:`pyleoclim.utils.filter.savitzky_golay()` for details.

    method : string, {'Foster', 'Kirchner', 'Kirchner_f2py', 'Kirchner_numba'}
        available specific implementation of WWZ, including

        - 'Foster': the original WWZ method;
        - 'Kirchner': the method Kirchner adapted from Foster;
        - 'Kirchner_f2py': the method Kirchner adapted from Foster, implemented with f2py for acceleration;
        - 'Kirchner_numba': the method Kirchner adapted from Foster, implemented with Numba for acceleration (default);

    len_bd : int
        the number of the ghost grids want to creat on each boundary

    bc_mode : string, {'constant', 'edge', 'linear_ramp', 'maximum', 'mean', 'median', 'minimum', 'reflect' , 'symmetric', 'wrap'}
        For more details, see np.lib.pad()

    reflect_type : string, optional, {‘even’, ‘odd’}
         Used in ‘reflect’, and ‘symmetric’. The ‘even’ style is the default with an unaltered reflection around the edge value.
         For the ‘odd’ style, the extented part of the array is created by subtracting the reflected values from two times the edge value.
         For more details, see np.lib.pad()

    Returns
    -------

    res : namedtuple
        a namedtuple that includes below items

        wwa : array
            the weighted wavelet amplitude.

        coi : array
            cone of influence

        freq : array
            vector of frequency

        tau : array
            the evenly-spaced time points, namely the time shift for wavelet analysis

        Neffs : array
            the matrix of effective number of points in the time-scale coordinates

        coeff : array
            the wavelet transform coefficients 

    See also
    --------

    pyleoclim.utils.wavelet.wwz_basic : Returns the weighted wavelet amplitude using the original method from Kirchner. No multiprocessing

    pyleoclim.utils.wavelet.wwz_nproc : Returns the weighted wavelet amplitude using the original method from Kirchner. Supports multiprocessing

    pyleoclim.utils.wavelet.kirchner_basic : Return the weighted wavelet amplitude (WWA) modified by Kirchner. No multiprocessing

    pyleoclim.utils.wavelet.kirchner_nproc : Returns the weighted wavelet amplitude (WWA) modified by Kirchner. Supports multiprocessing

    pyleoclim.utils.wavelet.kirchner_numba : Return the weighted wavelet amplitude (WWA) modified by Kirchner using Numba package.

    pyleoclim.utils.wavelet.kirchner_f2py : Returns the weighted wavelet amplitude (WWA) modified by Kirchner. Uses Fortran. Fastest method but requires a compiler.

    pyleoclim.utils.tsutils.detrend : detrending functionalities in Pyleoclim

    pyleoclim.utils.wavelet.make_freq_vector : Make frequency vector

    Examples
    --------

    We perform an ideal test below.
    We use a sine wave with a period of 50 yrs as the signal for test.
    Then performing wavelet analysis should return an energy band around period of 50 yrs in the scalogram.

    .. ipython:: python
        :okwarning:

        from pyleoclim import utils
        import matplotlib.pyplot as plt
        from matplotlib.ticker import ScalarFormatter, FormatStrFormatter
        import numpy as np

        # Create a signal
        time = np.arange(2001)
        f = 1/50  # the period is then 1/f = 50
        signal = np.cos(2*np.pi*f*time)

        # Wavelet Analysis
        res = utils.wwz(signal, time)

        # Visualization
        fig, ax = plt.subplots()
        contourf_args = {'cmap': 'magma', 'origin': 'lower', 'levels': 11}
        cbar_args = {'drawedges': False, 'orientation': 'vertical', 'fraction': 0.15, 'pad': 0.05}
        cont = ax.contourf(res.time, 1/res.freq, res.amplitude.T, **contourf_args)
        ax.plot(res.time, res.coi, 'k--')  # plot the cone of influence
        ax.set_yscale('log')
        ax.set_yticks([2, 5, 10, 20, 50, 100, 200, 500, 1000])
        ax.set_ylim([2, 1000])
        ax.yaxis.set_major_formatter(ScalarFormatter())
        ax.yaxis.set_major_formatter(FormatStrFormatter('%g'))
        ax.set_xlabel('Time (yr)')
        ax.set_ylabel('Period (yrs)')
        cb = plt.colorbar(cont, **cbar_args)
        @savefig wwa_wwz.png
        plt.show()

    '''
    #assert isinstance(nMC, int) and nMC >= 0, "nMC should be larger than or equal to 0."

    ys_cut, ts_cut, freq, tau = prepare_wwz(
        ys, ts, freq=freq, freq_method=freq_method, freq_kwargs=freq_kwargs,
        tau=tau, len_bd=len_bd,
        bc_mode=bc_mode, reflect_type=reflect_type
    )

    wwz_func = get_wwz_func(nproc, method)
    wwa, phase, Neffs, coeff = wwz_func(ys_cut, ts_cut, freq, tau, Neff_threshold=Neff_threshold, c=c, nproc=nproc,
                                        detrend=detrend, sg_kwargs=sg_kwargs,
                                        gaussianize=gaussianize, standardize=standardize)

    # calculate the cone of influence
    coi = make_coi(tau, Neff_threshold=Neff_coi)
    # define `scale` as the `Period` axis for the scalogram
    scale = 1/freq  
    
    # export 
    Results = collections.namedtuple('Results', ['amplitude', 'phase', 'coi', 'freq', 'time', 'Neffs', 'coeff', 'scale'])
    res = Results(amplitude=wwa, phase=phase, coi=coi, freq=freq, time=tau, Neffs=Neffs, coeff=coeff, scale = scale)

    return res

<<<<<<< HEAD

def wwz_coherence(ys1, ts1, ys2, ts2, smooth_factor=0.25,
                  tau=None, freq=None, freq_method='log', freq_kwargs=None,
                  c=1/(8*np.pi**2), Neff_threshold=3, nproc=8, detrend=False, sg_kwargs=None,
                  verbose=False,  method='Kirchner_numba',
                  gaussianize=False, standardize=False):
    ''' Returns the wavelet coherence of two time series (WWZ method).
=======
def wavelet_coherence(ys1, ts1, ys2, ts2, smooth_factor=0.25,
        tau=None, freq=None, freq_method='log', freq_kwargs=None,
        c=1/(8*np.pi**2), Neff=3, nproc=8, detrend=False, sg_kwargs=None,
        nMC=200,
        gaussianize=False, standardize=False, method='Kirchner_numba',
        verbose=False):
    ''' Return the cross-wavelet coherence of two time series.
>>>>>>> d8b096fe

    Parameters
    ----------

    ys1 : array
        first of two time series
    ys2 : array
        second of the two time series
    ts1 : array
        time axis of first time series
    ts2 : array
        time axis of the second time series
    tau : array
        the evenly-spaced time points
    freq : array
        vector of frequency
    c : float
        the decay constant that determines the analytical resolution of frequency for analysis, the smaller the higher resolution;
        the default value 1/(8*np.pi**2) is good for most of the wavelet analysis cases
    Neff_threshold : int
        threshold for the effective number of points
    nproc : int
        the number of processes for multiprocessing
    detrend : string
        - None: the original time series is assumed to have no trend;
        - 'linear': a linear least-squares fit to `ys` is subtracted;
        - 'constant': the mean of `ys` is subtracted
        - 'savitzy-golay': ys is filtered using the Savitzky-Golay filters and the resulting filtered series is subtracted from y.
        Empirical mode decomposition. The last mode is assumed to be the trend and removed from the series
    sg_kwargs : dict
        The parameters for the Savitzky-Golay filters. see pyleoclim.utils.filter.savitzy_golay for details.
    gaussianize : bool
        If True, gaussianizes the timeseries
    standardize : bool
        If True, standardizes the timeseries
    method : string
        - 'Foster': the original WWZ method;
        - 'Kirchner': the method Kirchner adapted from Foster;
        - 'Kirchner_f2py': the method Kirchner adapted from Foster with f2py
        - 'Kirchner_numba': Kirchner's algorithm with Numba support for acceleration (default)
    verbose : bool
        If True, print warning messages  
    smooth_factor : float
        smoothing factor for the WTC (default: 0.25)

    Returns
    -------

    res : dict
        contains the cross wavelet coherence, cross-wavelet phase,
        vector of frequency, evenly-spaced time points, AR1 sims, cone of influence

    See also
    --------

    pyleoclim.utils.wavelet.wwz_basic : Returns the weighted wavelet amplitude using the original method from Kirchner. No multiprocessing

    pyleoclim.utils.wavelet.wwz_nproc : Returns the weighted wavelet amplitude using the original method from Kirchner. Supports multiprocessing

    pyleoclim.utils.wavelet.kirchner_basic : Return the weighted wavelet amplitude (WWA) modified by Kirchner. No multiprocessing

    pyleoclim.utils.wavelet.kirchner_nproc : Returns the weighted wavelet amplitude (WWA) modified by Kirchner. Supports multiprocessing

    pyleoclim.utils.wavelet.kirchner_numba : Return the weighted wavelet amplitude (WWA) modified by Kirchner using Numba package.

    pyleoclim.utils.wavelet.kirchner_f2py : Returns the weighted wavelet amplitude (WWA) modified by Kirchner. Uses Fortran. Fastest method but requires a compiler.

    pyleoclim.utils.filter.savitzky_golay : Smooth (and optionally differentiate) data with a Savitzky-Golay filter.

    pyleoclim.utils.wavelet.make_freq_vector : Make frequency vector

    '''

    # TODO: should this use common_time()?
    if tau is None:
        lb1, ub1 = np.min(ts1), np.max(ts1)
        lb2, ub2 = np.min(ts2), np.max(ts2)
        lb = np.max([lb1, lb2])
        ub = np.min([ub1, ub2])

        inside = ts1[(ts1>=lb) & (ts1<=ub)]
        tau = np.linspace(lb, ub, np.size(inside)//10)
        print(f'Setting tau={tau[:3]}...{tau[-3:]}, ntau={np.size(tau)}')

    if freq is None:
        freq_kwargs = {} if freq_kwargs is None else freq_kwargs.copy()
        freq = make_freq_vector(ts1, method=freq_method, **freq_kwargs)
        print(f'Setting freq={freq[:3]}...{freq[-3:]}, nfreq={np.size(freq)}')

    ys1_cut, ts1_cut, freq1, tau1 = prepare_wwz(ys1, ts1, freq=freq, tau=tau)
    ys2_cut, ts2_cut, freq2, tau2 = prepare_wwz(ys2, ts2, freq=freq, tau=tau)

    if np.any(tau1 != tau2):
        if verbose: print('inconsistent `tau`, recalculating...')
        tau_min = np.min([np.min(tau1), np.min(tau2)])
        tau_max = np.max([np.max(tau1), np.max(tau2)])
        ntau = np.max([np.size(tau1), np.size(tau2)])
        tau = np.linspace(tau_min, tau_max, ntau)
    else:
        tau = tau1

    if np.any(freq1 != freq2):
        if verbose: print('inconsistent `freq`, recalculating...')
        freq_min = np.min([np.min(freq1), np.min(freq2)])
        freq_max = np.max([np.max(freq1), np.max(freq2)])
        nfreq = np.max([np.size(freq1), np.size(freq2)])
        freq = np.linspace(freq_min, freq_max, nfreq)
    else:
        freq = freq1

    if freq[0] == 0:
        freq = freq[1:] # delete 0 frequency if present

    res_wwz1 = wwz(ys1_cut, ts1_cut, tau=tau, freq=freq, c=c, Neff_threshold=Neff_threshold,
                   nproc=nproc, detrend=detrend, sg_kwargs=sg_kwargs,
                   gaussianize=gaussianize, standardize=standardize, method=method)
    res_wwz2 = wwz(ys2_cut, ts2_cut, tau=tau, freq=freq, c=c, Neff_threshold=Neff_threshold, 
                   nproc=nproc, detrend=detrend, sg_kwargs=sg_kwargs,
                   gaussianize=gaussianize, standardize=standardize, method=method)

    wt_coeff1 = res_wwz1.coeff[1] - res_wwz1.coeff[2]*1j
    wt_coeff2 = res_wwz2.coeff[1] - res_wwz2.coeff[2]*1j

<<<<<<< HEAD
    scale = 1/freq  # `scales` here is the `Period` axis in the wavelet plot
=======
    xw_coherence, xw_phase = wtc(wt_coeff1, wt_coeff2, freq, tau, smooth_factor=smooth_factor)
    xw_t, xw_amplitude, _ = xwt(wt_coeff1, wt_coeff2)

    # Monte-Carlo simulations of AR1 process
    nt = np.size(tau)
    nf = np.size(freq)

    #  coherence_red = np.ndarray(shape=(nMC, nt, nf))
    #  AR1_q = np.ndarray(shape=(nt, nf))
    coherence_red = None
    AR1_q = None

    #  if nMC >= 1:
>>>>>>> d8b096fe

    xw_coherence, xw_phase = wtc(wt_coeff1, wt_coeff2, scale, tau, 
                                 smooth_factor=smooth_factor)
    xw_product, xw_amplitude, _ = xwt(wt_coeff1, wt_coeff2)

    # export output    

    coi = make_coi(tau, Neff_threshold=Neff_threshold)

<<<<<<< HEAD
    Results = collections.namedtuple('Results', ['xw_coherence', 'xw_amplitude', 
                                                 'xw_phase', 'xwt', 'freq', 'time', 
                                                 'AR1_q', 'coi', 'scale'])
    res = Results(xw_coherence=xw_coherence, xw_amplitude=xw_amplitude, 
                  xw_phase=xw_phase, xwt=xw_product, scale = scale,
                  freq=freq, time=tau, AR1_q=None, coi=coi)
=======
    #  else:
        #  AR1_q = None

    coi = make_coi(tau, Neff=Neff)
    Results = collections.namedtuple('Results', ['xw_coherence', 'xw_amplitude', 'xw_phase', 'xw_t', 'freq', 'time', 'AR1_q', 'coi'])
    res = Results(xw_coherence=xw_coherence, xw_amplitude=xw_amplitude, xw_phase=xw_phase, xw_t=xw_t,
                  freq=freq, time=tau, AR1_q=AR1_q, coi=coi)
>>>>>>> d8b096fe

    return res

def freq_vector_lomb_scargle(ts, dt= None, nf=None, ofac=4, hifac=1):
    ''' Return the frequency vector based on the REDFIT recommendation.

    Parameters
    ----------

    ts : array
        time axis of the time series
    dt : float
        The resolution of the data. If None, uses the median resolution. Defaults to None.
    nf : int
        Number of frequency points.
        If None, calculated as the difference between the highest and lowest frequencies (set by hifac and ofac) divided by resolution. Defaults to None
    ofac : float
        Oversampling rate that influences the resolution of the frequency axis,
                 when equals to 1, it means no oversamling (should be >= 1).
                 The default value 4 is usually a good value.
    hifac : float
        fhi/fnyq (should be <= 1), where fhi is the highest frequency that
        can be analyzed by the Lomb-Scargle algorithm and fnyq is the Nyquist frequency.

    Returns
    -------

    freq : array
        the frequency vector

    References
    ----------

    Trauth, M. H. MATLAB® Recipes for Earth Sciences. (Springer, 2015). pp 181.


    See also
    --------

    pyleoclim.utils.wavelet.freq_vector_welch : Return the frequency vector based on the Welch's method.

    pyleoclim.utils.wavelet.freq_vector_nfft : Return the frequency vector based on NFFT

    pyleoclim.utils.wavelet.freq_vector_scale : Return the frequency vector based on scales

    pyleoclim.utils.wavelet.freq_vector_log : Return the frequency vector based on logspace

    pyleoclim.utils.wavelet.make_freq_vector : Make frequency vector
    '''
    assert ofac >= 1 and hifac <= 1, "`ofac` should be >= 1, and `hifac` should be <= 1"

    if dt is None:
        dt = np.median(np.diff(ts))
    flo = (1/(2*dt)) / (np.size(ts)*ofac)
    fhi = hifac / (2*dt)

    if nf is None:
        df = flo
        nf = int((fhi - flo) / df + 1)

    freq = np.linspace(flo, fhi, nf)

    return freq

def freq_vector_welch(ts):
    ''' Return the frequency vector based on the Welch's method.

    Parameters
    ----------

    ts : array
        time axis of the time series

    Returns
    -------

    freq : array
        the frequency vector

    References
    ----------

    https://github.com/scipy/scipy/blob/v0.14.0/scipy/signal/Spectral.py

    See also
    --------

    pyleoclim.utils.wavelet.freq_vector_lomb_scargle : Return the frequency vector based on the REDFIT
        recommendation.

    pyleoclim.utils.wavelet.freq_vector_nfft : Return the frequency vector based on NFFT

    pyleoclim.utils.wavelet.freq_vector_scale : Return the frequency vector based on scales

    pyleoclim.utils.wavelet.freq_vector_log : Return the frequency vector based on logspace

    pyleoclim.utils.wavelet.make_freq_vector : Make frequency vector

    '''
    nt = np.size(ts)
    dt = np.median(np.diff(ts))
    fs = 1 / dt
    if nt % 2 == 0:
        n_freq = nt//2 + 1
    else:
        n_freq = (nt+1) // 2

    freq = np.arange(n_freq) * fs / nt

    return freq

def freq_vector_nfft(ts):
    ''' Return the frequency vector based on NFFT

    Parameters
    ----------

    ts : array
        time axis of the time series

    Returns
    -------

    freq : array
        the frequency vector

    See also
    --------

    pyleoclim.utils.wavelet.freq_vector_lomb_scargle : Return the frequency vector based on the REDFIT
        recommendation.

    pyleoclim.utils.wavelet.freq_vector_welch : Return the frequency vector based on the Welch's method.

    pyleoclim.utils.wavelet.freq_vector_scale : Return the frequency vector based on scales

    pyleoclim.utils.wavelet.freq_vector_log : Return the frequency vector based on logspace

    pyleoclim.utils.wavelet.make_freq_vector : Make frequency vector

    '''
    nt = np.size(ts)
    dt = np.median(np.diff(ts))
    fs = 1 / dt
    n_freq = nt//2 + 1

    freq = np.linspace(0, fs/2, n_freq)

    return freq

def freq_vector_scale(ts, dj=0.25, s0=None,j1=None, mother='MORLET',param=None):
    ''' Return the frequency vector based on scales for wavelet analysis. 
    This function is adapted from Torrence and Compo

    Parameters
    ----------

    ts: numpy.array
        The time axis for the timeseries    
    dj : float, optional
        The spacing between discrete scales. The default is 0.25. A smaller number will give better scale resolution, but be slower to plot.
    s0 : float, optional
        the smallest scale of the wavelet. The default is None, representing 2*dT.
    j1 : float, optional
        the number of scales minus one. Scales range from S0 up to S0*2**(J1*DJ),
        to give a total of (J1+1) scales. The default is None, which represents (LOG2(N DT/S0))/DJ.
    mother : string, optional
        the mother wavelet function. The default is 'MORLET'. Options are: 'MORLET', 'PAUL', or 'DOG'
    param : flaot, optional
        the mother wavelet parameter. The default is None since it varies for each mother
            - For 'MORLET' this is k0 (wavenumber), default is 6.
            - For 'PAUL' this is m (order), default is 4.
            - For 'DOG' this is m (m-th derivative), default is 2.

    Returns
    -------

    freq : array
        the frequency vector

    See also
    --------

    pyleoclim.utils.wavelet.freq_vector_lomb_scargle : Return the frequency vector based on the REDFIT
        recommendation.

    pyleoclim.utils.wavelet.freq_vector_welch : Return the frequency vector based on the Welch's method.

    pyleoclim.utils.wavelet.freq_vector_nfft : Return the frequency vector based on NFFT

    pyleoclim.utils.wavelet.freq_vector_log : Return the frequency vector based on logspace

    pyleoclim.utils.wavelet.make_freq_vector : Make frequency vector
    
    References
    ----------
    
    Torrence, C. and G. P. Compo, 1998: A Practical Guide to Wavelet Analysis. Bull. Amer. Meteor. Soc., 79, 61-78.
    Python routines available at http://paos.colorado.edu/research/wavelets/
    '''
    
    if mother.upper() not in ['MORLET','DOG','PAUL']:
        raise ValueError('The mother wavelet should be either "MORLET","PAUL", or "DOG"')
    
    dt = np.diff(ts).mean()
    n1=len(ts)
    
    if s0 is None:
        s0 = 2 * dt
    if j1 is None:
        j1 = np.fix((np.log(n1 * dt / s0) / np.log(2)) / dj)
    
    # construct SCALE array & empty PERIOD & WAVE arrays
    if mother.upper() == 'MORLET':
        if param == None:
            param = 6.
        fourier_factor = 4 * np.pi / (param + np.sqrt(2 + param**2))
    elif mother.upper() == 'PAUL':
        if param == None:
            param = 4.
        fourier_factor = 4 * np.pi / (2 * param + 1)
    elif mother.upper() == 'DOG':
        if param == None:
            param = 2.
        fourier_factor = 2 * np.pi * np.sqrt(2. / (2 * param + 1))
    else:
        fourier_factor = np.nan

    j = np.arange(0, j1 + 1)
    scale = s0 * 2. ** (j * dj)
    freq = 1. / (fourier_factor * scale)       

    return freq

def freq_vector_log(ts, nfreq=None):
    ''' Return the frequency vector based on logspace

    Parameters
    ----------

    ts : array
        time axis of the time series

    nv : int
        the parameter that controls the number of freq points

    Returns
    -------

    freq : array
        the frequency vector

    See also
    --------

    pyleoclim.utils.wavelet.freq_vector_lomb_scargle : Return the frequency vector based on the REDFIT
        recommendation.

    pyleoclim.utils.wavelet.freq_vector_welch : Return the frequency vector based on the Welch's method.

    pyleoclim.utils.wavelet.freq_vector_nfft : Return the frequency vector based on NFFT

    pyleoclim.utils.wavelet.freq_vector_scale : Return the frequency vector based on scales

    pyleoclim.utils.wavelet.make_freq_vector : Make frequency vector
    '''

    nt = np.size(ts)
    dt = np.median(np.diff(ts))
    fs = 1 / dt
    if nfreq is None:
        nfreq = nt//10 + 1

    fmin = 2/(np.max(ts)-np.min(ts))
    fmax = fs/2
    start = np.log2(fmin)
    stop = np.log2(fmax)

    freq = np.logspace(start, stop, nfreq, base=2)

    return freq

def make_freq_vector(ts, method='log', **kwargs):
    ''' Make frequency vector

    This function selects among five methods to obtain the frequency
    vector.

    Parameters
    ----------

    ts : array
        Time axis of the time series
    method : string
        The method to use. Options are 'log' (default), 'nfft', 'lomb_scargle', 'welch', and 'scale'
    kwargs : dict, optional
            For Lomb_Scargle, additional parameters may be passed:
            - nf (int): number of frequency points
            - ofac (float): Oversampling rate that influences the resolution of the frequency axis,
                 when equals to 1, it means no oversamling (should be >= 1).
                 The default value 4 is usaually a good value.
            - hifac (float): fhi/fnyq (should be >= 1), where fhi is the highest frequency that
                  can be analyzed by the Lomb-Scargle algorithm and fnyq is the Nyquist frequency.

    Returns
    -------

    freq : array
        the frequency vector

    See also
    --------

    pyleoclim.utils.wavelet.freq_vector_lomb_scargle : Return the frequency vector based on the REDFIT
        recommendation.

    pyleoclim.utils.wavelet.freq_vector_welch : Return the frequency vector based on the Welch's method.

    pyleoclim.utils.wavelet.freq_vector_nfft : Return the frequency vector based on NFFT

    pyleoclim.utils.wavelet.freq_vector_scale : Return the frequency vector based on scales

    pyleoclim.utils.wavelet.freq_vector_log : Return the frequency vector based on logspace

    '''

    if method == 'lomb_scargle':
        freq = freq_vector_lomb_scargle(ts,**kwargs)
    elif method == 'welch':
        freq = freq_vector_welch(ts)
    elif method == 'nfft':
        freq = freq_vector_nfft(ts)
    elif method == 'scale':
        freq = freq_vector_scale(ts, **kwargs)
    elif method == 'log':
        freq = freq_vector_log(ts, **kwargs)
    else:
        raise ValueError('This method is not supported')
    #  freq = freq[1:]  # discard the first element 0

    return freq

def beta_estimation(psd, freq, fmin=None, fmax=None, logf_binning_step='max', verbose=False):
    ''' Estimate the power slope of a 1/f^beta process.

    Parameters
    ----------

    psd : array
        the power spectral density
    freq : array
        the frequency vector
    fmin : float
        the min of frequency range for beta estimation
    fmax : float
        the max of frequency range for beta estimation
    verbose : bool
         if True, will print out debug information

    Returns
    -------

    beta : float
        the estimated slope
    f_binned : array
        binned frequency vector
    psd_binned : array
        binned power spectral density
    Y_reg : array
        prediction based on linear regression

    '''
    # drop the PSD at frequency zero
    if freq[0] == 0:
        psd = psd[1:]
        freq = freq[1:]

    if fmin is None or fmin == 0:
        fmin = np.min(freq)

    if fmax is None:
        fmax = np.max(freq)

    Results = collections.namedtuple('Results', ['beta', 'f_binned', 'psd_binned', 'Y_reg', 'std_err'])
    if np.max(freq) < fmax or np.min(freq) > fmin:
        if verbose:
            print(fmin, fmax)
            print(np.min(freq), np.max(freq))
            print('WRONG')
        res = Results(beta=np.nan, f_binned=np.nan, psd_binned=np.nan, Y_reg=np.nan, std_err=np.nan)
        return res

    # frequency binning start
    fminindx = np.where(freq >= fmin)[0][0]
    fmaxindx = np.where(freq <= fmax)[0][-1]

    if fminindx >= fmaxindx:
        res = Results(beta=np.nan, f_binned=np.nan, psd_binned=np.nan, Y_reg=np.nan, std_err=np.nan)
        return res

    logf = np.log(freq)
    if logf_binning_step == 'max':
        logf_step = np.max(np.diff(logf))
    elif logf_binning_step == 'first':
        logf_step = logf[fminindx+1] - logf[fminindx]
    else:
        raise ValueError('the option for logf_binning_step is unknown')

    logf_start = logf[fminindx]
    logf_end = logf[fmaxindx]
    logf_binedges = np.arange(logf_start, logf_end+logf_step, logf_step)

    n_intervals = np.size(logf_binedges)-1
    logpsd_binned = np.empty(n_intervals)
    logf_binned = np.empty(n_intervals)

    logpsd = np.log(psd)

    for i in range(n_intervals):
        lb = logf_binedges[i]
        ub = logf_binedges[i+1]
        q = np.where((logf > lb) & (logf <= ub))

        logpsd_binned[i] = np.nanmean(logpsd[q])
        logf_binned[i] = (ub + lb) / 2

    f_binned = np.exp(logf_binned)
    psd_binned = np.exp(logpsd_binned)
    # frequency binning end

    # linear regression below
    Y = np.log10(psd_binned)
    X = np.log10(f_binned)
    X_ex = sm.add_constant(X)

    # note below: 'drop' is used for missing, so NaNs will be removed, and we need to put it back in the end
    model = sm.OLS(Y, X_ex, missing='drop')
    results = model.fit()

    if np.size(results.params) < 2:
        beta = np.nan
        Y_reg = np.nan
        std_err = np.nan
    else:
        beta = -results.params[1]  # the slope we want
        Y_reg_raw = 10**model.predict(results.params)  # prediction based on linear regression
        # handeling potential NaNs in psd_binned
        Y_reg = []
        i = 0
        for psd in psd_binned:
            if np.isnan(psd):
                Y_reg.append(np.nan)
            else:
                Y_reg.append(Y_reg_raw[i])
                i += 1

        Y_reg = np.array(Y_reg)

        std_err = results.bse[1]

    res = Results(beta=beta, f_binned=f_binned, psd_binned=psd_binned, Y_reg=Y_reg, std_err=std_err)

    return res

def beta2HurstIndex(beta):
    ''' Translate psd slope to Hurst index

    Parameters
    ----------

    beta : float
        the estimated slope of a power spectral density curve

    Returns
    -------

    H : float
        Hurst index, should be in (0, 1)

    References
    ----------

    Equation 2 in http://www.bearcave.com/misl/misl_tech/wavelets/hurst/

    '''
    H = (beta-1)/2

    return H

def psd_ar(var_noise, freq, ar_params, f_sampling):
    ''' Return the theoretical power spectral density (PSD) of an autoregressive model

    Parameters
    ----------

    var_noise : float
        the variance of the noise of the AR process
    freq : array
        vector of frequency
    ar_params : array
        autoregressive coefficients, not including zero-lag
    f_sampling : float
        sampling frequency

    Returns
    -------

    psd : array
        power spectral density

    '''
    p = np.size(ar_params)

    tmp = np.ndarray(shape=(p, np.size(freq)), dtype=complex)
    for k in range(p):
        tmp[k, :] = np.exp(-1j*2*np.pi*(k+1)*freq/f_sampling)

    psd = var_noise / np.absolute(1-np.sum(ar_params*tmp, axis=0))**2

    return psd

def fBMsim(N=128, H=0.25):
    '''Simple method to generate fractional Brownian Motion

    Parameters
    ----------

    N : int
        the length of the simulated time series
    H : float
        Hurst index, should be in (0, 1). The relationship between H and the scaling exponent beta is
        H = (beta-1) / 2

    Returns
    -------

    xfBm : array
        the simulated fractional Brownian Motion time series

    References
    ----------

    1. http://cours-physique.lps.ens.fr/index.php/TD11_Correlated_Noise_2011
    2. https://www.wikiwand.com/en/Fractional_Brownian_motion

    @authors: jeg, fzhu
    '''
    assert isinstance(N, int) and N >= 1
    assert H > 0 and H < 1, "H should be in (0, 1)!"

    HH = 2 * H

    ns = N-1  # number of steps
    covariance = np.ones((ns, ns))

    for i in range(ns):
        for j in range(i, ns):
            x = np.abs(i-j)
            covariance[i, j] = covariance[j, i] = (np.abs(x-1)**HH + (x+1)**HH - 2*x**HH) / 2.

    w, v = np.linalg.eig(covariance)

    A = np.zeros((ns, ns))
    for i in range(ns):
        for j in range(i, ns):
            A[i, j] = A[j, i] = np.sum(np.sqrt(w) * v[i, :] * v[j, :])

    xi = np.random.randn((ns))
    eta = np.dot(A, xi)

    xfBm = np.zeros(N)
    xfBm[0] = 0
    for i in range(1, N):
        xfBm[i] = xfBm[i-1] + eta[i-1]

    return xfBm

def psd_fBM(freq, ts, H):
    ''' Return the theoretical psd of a fBM

    Parameters
    ----------

    freq : array
        vector of frequency
    ts : array
        the time axis of the time series
    H : float
        Hurst index, should be in (0, 1)

    Returns
    --------

    psd : array
        power spectral density

    References
    ----------

    Flandrin, P. On the spectrum of fractional Brownian motions.
    IEEE Transactions on Information Theory 35, 197–199 (1989).

    '''
    nf = np.size(freq)
    psd = np.ndarray(shape=(nf))
    T = np.max(ts) - np.min(ts)

    omega = 2 * np.pi * freq

    for k in range(nf):
        tmp = 2 * omega[k] * T
        psd[k] = (1 - 2**(1 - 2*H)*np.sin(tmp)/tmp) / np.abs(omega[k])**(1 + 2*H)

    return psd

def get_wwz_func(nproc, method):
    ''' Return the wwz function to use.

    Parameters
    ----------

    nproc : int
        the number of processes for multiprocessing
    method : string
        'Foster' - the original WWZ method;
        'Kirchner' - the method Kirchner adapted from Foster;
        'Kirchner_f2py' - the method Kirchner adapted from Foster with f2py
        'Kirchner_numba' - Kirchner's algorithm with Numba support for acceleration (default)

    Returns
    -------

    wwz_func : function
        the wwz function to use

    '''
    assertPositiveInt(nproc)

    if method == 'Foster':
        if nproc == 1:
            wwz_func = wwz_basic
        else:
            wwz_func = wwz_nproc

    elif method == 'Kirchner':
        if nproc == 1:
            wwz_func = kirchner_basic
        else:
            wwz_func = kirchner_nproc
    elif method == 'Kirchner_f2py':
        wwz_func = kirchner_f2py
    elif method == 'Kirchner_numba':
        wwz_func = kirchner_numba
    else:
        raise ValueError('Wrong specific method name for WWZ. Should be one of {"Foster", "Kirchner", "Kirchner_f2py", "Kirchner_numba"}')

    return wwz_func

def prepare_wwz(ys, ts, freq=None, freq_method='log', freq_kwargs=None, tau=None, len_bd=0, bc_mode='reflect', reflect_type='odd', **kwargs):
    ''' Return the truncated time series with NaNs deleted and estimate frequency vector and tau

    Parameters
    ----------

    ys : array
        a time series, NaNs will be deleted automatically
    ts : array
        the time points, if `ys` contains any NaNs, some of the time points will be deleted accordingly
    freq : array
        vector of frequency. If None, will be ganerated according to freq_method.
        may be set.
    freq_method : str
        when freq=None, freq will be ganerated according to freq_method
    freq_kwargs : str
        used when freq=None for certain methods
    tau : array
        The evenly-spaced time points, namely the time shift for wavelet analysis.
        If the boundaries of tau are not exactly on two of the time axis points, then tau will be adjusted to be so.
        If None, at most 50 tau points will be generated from the input time span.
    len_bd : int
        the number of the ghost grids desired on each boundary
    bc_mode : string
        {'constant', 'edge', 'linear_ramp', 'maximum', 'mean', 'median', 'minimum', 'reflect' , 'symmetric', 'wrap'}
        For more details, see np.lib.pad()
    reflect_type : string
         {‘even’, ‘odd’}, optional
         Used in ‘reflect’, and ‘symmetric’. The ‘even’ style is the default with an unaltered reflection around the edge value.
         For the ‘odd’ style, the extented part of the array is created by subtracting the reflected values from two times the edge value.
         For more details, see np.lib.pad()

    Returns
    -------

    ys_cut : array
        the truncated time series with NaNs deleted
    ts_cut : array
        the truncated time axis of the original time series with NaNs deleted
    freq : array
        vector of frequency
    tau : array
        the evenly-spaced time points, namely the time shift for wavelet analysis

    '''
    ys, ts = clean_ts(ys, ts)

    if tau is None:
        ntau = np.min([np.size(ts), 50])
        tau = np.linspace(np.min(ts), np.max(ts), ntau)

    elif np.isnan(tau).any():
        warnings.warn("The input tau contains some NaNs." +
                      "It will be regenerated using the boundarys of the time axis of the time series with NaNs deleted," +
                      "with the length of the size of the input tau.")
        tau = np.linspace(np.min(ts), np.max(ts), np.size(tau))

    elif np.min(tau) < np.min(ts) and np.max(tau) > np.max(ts):
        warnings.warn("tau should be within the time span of the time series." +
                      "Note that sometimes if the leading points of the time series are NaNs," +
                      "they will be deleted and cause np.min(tau) < np.min(ts)." +
                      "A new tau with the same size of the input tau will be generated.")
        tau = np.linspace(np.min(ts), np.max(ts), np.size(tau))

    elif np.min(tau) not in ts or np.max(tau) not in ts:
        warnings.warn("The boundaries of tau are not exactly on two of the time axis points," +
                      "and it will be adjusted to be so.")
        tau_lb = np.min(ts[ts > np.min(tau)])
        tau_ub = np.max(ts[ts < np.max(tau)])
        tau = np.linspace(tau_lb, tau_ub, np.size(tau))

    # boundary condition
    if len_bd > 0:
        dt = np.median(np.diff(ts))
        dtau = np.median(np.diff(tau))
        len_bd_tau = len_bd*dt//dtau

        if bc_mode in ['reflect', 'symmetric']:
            ys = np.lib.pad(ys, (len_bd, len_bd), bc_mode, reflect_type=reflect_type)
        else:
            ys = np.lib.pad(ys, (len_bd, len_bd), bc_mode)

        ts_left_bd = np.linspace(ts[0]-dt*len_bd, ts[0]-dt, len_bd)
        ts_right_bd = np.linspace(ts[-1]+dt, ts[-1]+dt*len_bd, len_bd)
        ts = np.concatenate((ts_left_bd, ts, ts_right_bd))

        warnings.warn("The tau will be regenerated to fit the boundary condition.")
        tau_left_bd = np.linspace(tau[0]-dtau*len_bd_tau, tau[0]-dtau, len_bd_tau)
        tau_right_bd = np.linspace(tau[-1]+dtau, tau[-1]+dtau*len_bd_tau, len_bd_tau)
        tau = np.concatenate((tau_left_bd, tau, tau_right_bd))

    # truncate the time series when the range of tau is smaller than that of the time series
    ts_cut = ts[(np.min(tau) <= ts) & (ts <= np.max(tau))]
    ys_cut = ys[(np.min(tau) <= ts) & (ts <= np.max(tau))]

    if freq is None:
        freq_kwargs = {} if freq_kwargs is None else freq_kwargs.copy()
        freq = make_freq_vector(ts_cut, method=freq_method, **freq_kwargs)

    # remove 0 in freq vector
    freq = freq[freq != 0]

    return ys_cut, ts_cut, freq, tau

def xwt(coeff1, coeff2):
    ''' Return the cross wavelet transform.

    Parameters
    ----------

    coeff1 : array
        the first of two sets of wavelet transform coefficients **in the form of a1 + a2*1j**
    coeff2 : array
        the second of two sets of wavelet transform coefficients **in the form of a1 + a2*1j**
    
    Returns
    -------

    xw_t : array
        the cross wavelet transform complex number
    xw_amplitude : array
        the cross wavelet amplitude
    xw_phase : array
        the cross wavelet phase

    References
    ----------

    Grinsted, A., Moore, J. C. & Jevrejeva, S. Application of the cross wavelet transform and
    wavelet coherence to geophysical time series. Nonlin. Processes Geophys. 11, 561–566 (2004).

    '''
    xw_t = coeff1 * np.conj(coeff2)
    xw_amplitude = np.sqrt(xw_t.real**2 + xw_t.imag**2)
    xw_phase = np.arctan2(xw_t.imag, xw_t.real)

    return xw_t, xw_amplitude, xw_phase

<<<<<<< HEAD
def wtc(coeff1, coeff2, scales, tau, smooth_factor=0.25):
    ''' Return the wavelet transform coherency (WTC).
=======
def wtc(coeff1, coeff2, freq, tau, smooth_factor=0.25):
    ''' Return the cross wavelet coherence.
>>>>>>> d8b096fe

    Parameters
    ----------

    coeff1 : array
        the first of two sets of wavelet transform coefficients **in the form of a1 + a2*1j**
    coeff2 : array
        the second of two sets of wavelet transform coefficients **in the form of a1 + a2*1j**
    scales : array
        vector of scales (period for WWZ; more complicated dependence for CWT)
    tau : array'
        the evenly-spaced time points, namely the time shift for wavelet analysis

    Returns
    -------

    xw_coherence : array
        the cross wavelet coherence

    References
    ----------

    1. Grinsted, A., Moore, J. C. & Jevrejeva, S. Application of the cross wavelet transform and
        wavelet coherence to geophysical time series. Nonlin. Processes Geophys. 11, 561–566 (2004).
    2. Matlab code by Grinsted (https://github.com/grinsted/wavelet-coherence)
    3. Python code by Sebastian Krieger (https://github.com/regeirk/pycwt)

    '''
    def rect(length, normalize=False):
        """ Rectangular function adapted from https://github.com/regeirk/pycwt/blob/master/pycwt/helpers.py

        Args:
            length (int): length of the rectangular function
            normalize (bool): normalize or not

        Returns:
            rect (array): the (normalized) rectangular function

        """
        rect = np.zeros(length)
        rect[0] = rect[-1] = 0.5
        rect[1:-1] = 1

        if normalize:
            rect /= rect.sum()

        return rect

    def smoothing(coeff, snorm, dj, smooth_factor=smooth_factor):
        """ Smoothing function adapted from https://github.com/regeirk/pycwt/blob/master/pycwt/helpers.py

        Args
        ----

        coeff : array
            the wavelet coefficients get from wavelet transform **in the form of a1 + a2*1j**
        snorm : array
            normalized scales
        dj : float
            it satisfies the equation [ Sj = S0 * 2**(j*dj)      
       smooth_factor : float
           UNCLEAR (ask Feng)

        Returns
        -------

        rect : array
            the (normalized) rectangular function

        """
        def fft_kwargs(signal, **kwargs):
            return {'n': np.int(2 ** np.ceil(np.log2(len(signal))))}

        W = coeff.transpose()
        m, n = np.shape(W)

        # Smooth in time
        k = 2 * np.pi * fft.fftfreq(fft_kwargs(W[0, :])['n'])
        k2 = k ** 2
        # Notes by Smoothing by Gaussian window (absolute value of wavelet function)
        # using the convolution theorem: multiplication by Gaussian curve in
        # Fourier domain for each scale, outer product of scale and frequency
        F = np.exp(-smooth_factor * (snorm[:, np.newaxis] ** 2) * k2)  # Outer product
        smooth = fft.ifft(F * fft.fft(W, axis=1, **fft_kwargs(W[0, :])),
                          axis=1,  # Along Fourier frequencies
                          **fft_kwargs(W[0, :], overwrite_x=True))
        T = smooth[:, :n]  # Remove possibly padded region due to FFT
        if np.isreal(W).all():
            T = T.real

        # Smooth in scale
        wsize = 0.6 / dj * 2
        win = rect(np.int(np.round(wsize)), normalize=True)
        T = signal.convolve2d(T, win[:, np.newaxis], 'same')
        S = T.transpose()

        return S

    xwt = coeff1 * np.conj(coeff2)
    power1 = np.abs(coeff1)**2
    power2 = np.abs(coeff2)**2

    dt = np.median(np.diff(tau))
    snorm = scales / dt  # normalized scales

    # with WWZ method, we don't have a constant dj, so we will just take the average over the whole scale range
    N = np.size(scales)
    s0 = scales[-1]
    sN = scales[0]
    dj = np.log2(sN/s0) / N

    S12 = smoothing(xwt/scales, snorm, dj)
    S1 = smoothing(power1/scales, snorm, dj)
    S2 = smoothing(power2/scales, snorm, dj)
    xw_coherence = np.abs(S12)**2 / (S1*S2)
    wcs = S12 / (np.sqrt(S1)*np.sqrt(S2))
    xw_phase = np.angle(wcs)

    return xw_coherence, xw_phase

# def reconstruct_ts(coeff, freq, tau, t, len_bd=0):
#     ''' Reconstruct the normalized time series from the wavelet coefficients.
#      
#     NB: plagued by edge effects. Try again when darts prediction has been enabled
#     Parameters
#     ----------

#     coeff : array
#         the coefficients of the corresponding basis functions (a0, a1, a2)
#     freq : array
#         vector of frequency of the basis functions
#     tau : array
#         the evenly-spaced time points of the basis functions
#     t : array
#         the specified evenly-spaced time points of the reconstructed time series
#     len_bd : int
#         the number of the ghost grids want to creat on each boundary

#     Returns
#     -------

#     rec_ts : array
#         the reconstructed normalized time series
#     t : array
#         the evenly-spaced time points of the reconstructed time series
#     '''
#     omega = 2*np.pi*freq
#     nf = np.size(freq)

#     dt = np.median(np.diff(t))
#     if len_bd > 0:
#         t_left_bd = np.linspace(t[0]-dt*len_bd, t[0]-dt, len_bd)
#         t_right_bd = np.linspace(t[-1]+dt, t[-1]+dt*len_bd, len_bd)
#         t = np.concatenate((t_left_bd, t, t_right_bd))

#     ntau = np.size(tau)
#     a_0, a_1, a_2 = coeff

#     rec_ts = np.zeros(np.size(t))
#     for k in range(nf):
#         for j in range(ntau):
#             if np.isnan(a_0[j, k]) or np.isnan(a_1[j, k]) or np.isnan(a_1[j, k]):
#                 continue
#             else:
#                 dz = omega[k] * (t - tau[j])
#                 phi_1 = np.cos(dz)
#                 phi_2 = np.sin(dz)

#                 rec_ts += (a_0[j, k] + a_1[j, k]*phi_1 + a_2[j, k]*phi_2)

#     rec_ts = preprocess(rec_ts, t, detrend=False, gaussianize=False, standardize=False)

#     return rec_ts, t

# ## Methods for Torrence and compo

#  This is the main function, which has been rewritten to work with functionalities in Pyleoclim

def cwt(ys,ts,freq=None,freq_method='log',freq_kwargs={}, scale = None, detrend=False,sg_kwargs={},
        gaussianize=False, standardize=False, pad=False, mother='MORLET',param=None):
    '''
    Wrapper function to implement Torrence and Compo continuous wavelet transform

    Parameters
    ----------
    ys : numpy.array
        the time series.
    ts : numpy.array
        the time axis.
    freq : numpy.array, optional
        The frequency vector. The default is None, which will prompt the use of one the underlying functions
    freq_method : string, optional
        The method by which to obtain the frequency vector. The default is 'log'.
        Options are 'log' (default), 'nfft', 'lomb_scargle', 'welch', and 'scale'
    freq_kwargs : dict, optional
        Optional parameters for the choice of the frequency vector. See make_freq_vector and additional methods for details. The default is {}.
    scale : numpy.array
        Optional scale vector in place of a frequency vector. Default is None. If scale is not None, frequency method and attached arguments will be ignored. 
    detrend : bool, string, {'linear', 'constant', 'savitzy-golay', 'emd'}
        Whether to detrend and with which option. The default is False.
    sg_kwargs : dict, optional
        Additional parameters for the savitzy-golay method. The default is {}.
    gaussianize : bool, optional
        Whether to gaussianize. The default is False.
    standardize : bool, optional
        Whether to standardize. The default is False.
    pad : bool, optional
        Whether or not to pad the timeseries with zeroes to increase N to the next higher power of 2. 
        This prevents wraparound from the end of the time series to the beginning, and also speeds up the FFT's used to do the wavelet transform.
        This will not eliminate all edge effects. The default is False.
    mother : string, optional
        the mother wavelet function. The default is 'MORLET'. Options are: 'MORLET', 'PAUL', or 'DOG'
    param : flaot, optional
        the mother wavelet parameter. The default is None since it varies for each mother
            - For 'MORLET' this is k0 (wavenumber), default is 6.
            - For 'PAUL' this is m (order), default is 4.
            - For 'DOG' this is m (m-th derivative), default is 2.

    Returns
    -------
    res : dict
        Dictionary containing:
            - amplitude: the wavelet amplitude
            - coi: cone of influence
            - freq: frequency vector
            - coeff: the wavelet coefficients
            - scale: the scale vector
            - time: the time vector
            - mother: the mother wavelet
            - param : the wavelet parameter
            
    See also
    --------
    
    pyleoclim.utils.wavelet.make_freq_vector : make the frequency vector with various methods
    
    pyleoclim.utils.wavelet.tc_wavelet: the underlying wavelet function by Torrence and Compo
    
    pyleoclim.utils.tsutils.detrend : detrending functionalities in Pyleoclim
    
    References
    ----------
    
    Torrence, C. and G. P. Compo, 1998: A Practical Guide to Wavelet Analysis. Bull. Amer. Meteor. Soc., 79, 61-78.
    Python routines available at http://paos.colorado.edu/research/wavelets/

    '''    
    
    ts = np.array(ts)
    ys = np.array(ys)
    
    ys, ts = clean_ts(ys,ts)

    if len(ts) != len(ys):
        raise ValueError('Time and value axis should be the same length')
    
    if is_evenly_spaced(ts) == False:
        raise ValueError('Time vector should be evenly spaced for this method. Interpolate or use WWZ.')
    
    if mother.upper() not in ['MORLET','DOG','PAUL']:
        raise ValueError('The mother wavelet should be either "MORLET","PAUL", or "DOG"')
        
    #preprocessing
    # remove NaNs
    
    dt = np.diff(ts).mean()

    ys = preprocess(ys, ts, detrend=detrend, sg_kwargs=sg_kwargs,
               gaussianize=gaussianize, standardize=standardize) #TC seems to require standardization
    
    # fourier factor determination
    if mother.upper() == 'MORLET':
        if param == None:
            param = 6.
        fourier_factor = 4 * np.pi / (param + np.sqrt(2 + param**2))
    elif mother.upper() == 'PAUL':
        if param == None:
            param = 4.
        fourier_factor = 4 * np.pi / (2 * param + 1)
    elif mother.upper() == 'DOG':
        if param == None:
            param = 2.
        fourier_factor = 2 * np.pi * np.sqrt(2. / (2 * param + 1))
    else:
        fourier_factor = np.nan
    
    #get the scale
    if scale is None:
        if freq is None:
            if freq_method == 'scale':
                freq_kwargs = {} if freq_kwargs is None else freq_kwargs.copy()
                freq_kwargs.update({'mother':mother,'param':param})
            freq = make_freq_vector(ts,method=freq_method,**freq_kwargs)
        scale = 1. / (fourier_factor * freq)
        
    #calculate wavelet
    wave, coi = tc_wavelet(ys, dt, scale, mother, param, pad)
    amplitude=np.abs(wave)
    
    Results = collections.namedtuple('Results', ['amplitude', 'coi', 'freq', 'time', 'scale', 'coeff', 'mother','param'])
    res = Results(amplitude=amplitude.T, coi=coi, freq=freq, time=ts, scale=scale, coeff=wave, mother=mother,param=param)

    return res
    

    
def cwt_coherence(ys1, ts1, ys2, ts2, freq=None, freq_method='log',freq_kwargs={},
                  scale = None, detrend=False,sg_kwargs={}, pad = False,
                  standardize = False, gaussianize=False, tau = None, Neff_threshold=3,
                  mother='MORLET',param=None, smooth_factor=0.25):
    ''' Returns the wavelet transform coherency of two time series using the CWT.

    Parameters
    ----------

    ys1 : array
        first of two time series
    ys2 : array
        second of the two time series
    ts1 : array
        time axis of first time series
    ts2 : array
        time axis of the second time series (should be = ts1)
    tau : array
        evenly-spaced time points at which to evaluate coherence 
        Defaults to None, which uses ts1
    freq : array
        vector of frequency
    freq_method : string, optional
        The method by which to obtain the frequency vector. The default is 'log'.
        Options are 'log' (default), 'nfft', 'lomb_scargle', 'welch', and 'scale'
    freq_kwargs : dict, optional
        Optional parameters for the choice of the frequency vector. See make_freq_vector and additional methods for details. The default is {}.
    scale : numpy.array
        Optional scale vector in place of a frequency vector. Default is None. If scale is not None, frequency method and attached arguments will be ignored. 
    detrend : bool, string, {'linear', 'constant', 'savitzy-golay', 'emd'}
        Whether to detrend and with which option. The default is False.
    sg_kwargs : dict, optional
        Additional parameters for the savitzy-golay method. The default is {}.
    gaussianize : bool, optional
        Whether to gaussianize. The default is False.
    standardize : bool, optional
        Whether to standardize. The default is False.
    pad : bool, optional
        Whether or not to pad the timeseries with zeroes to increase N to the next higher power of 2. 
        This prevents wraparound from the end of the time series to the beginning, and also speeds up the FFT used to do the wavelet transform.
        This will not eliminate all edge effects. The default is False.
    mother : string, optional
        the mother wavelet function. The default is 'MORLET'. Options are: 'MORLET', 'PAUL', or 'DOG'
    param : flaot, optional
        the mother wavelet parameter. The default is None since it varies for each mother
            - For 'MORLET' this is k0 (wavenumber), default is 6.
            - For 'PAUL' this is m (order), default is 4.
            - For 'DOG' this is m (m-th derivative), default is 2.
    smooth_factor : float
        smoothing factor for the WTC (default: 0.25)
    Neff_threshold : int
        threshold for the effective number of points (3 by default, see make_coi())

    Returns
    -------

    res : dict
        contains the cross wavelet coherence (WTC), cross-wavelet transform (XWT),
        cross-wavelet phase, vector of frequency, evenly-spaced time points, 
        nMC AR1 scalograms, cone of influence.

    See also
    --------

    pyleoclim.utils.wavelet.cwt : Continuous Wavelet Transform (Torrence & Compo 1998)    

    pyleoclim.utils.filter.savitzky_golay : Smooth (and optionally differentiate) data with a Savitzky-Golay filter.

    pyleoclim.utils.wavelet.make_freq_vector : Make frequency vector

    '''
    assert np.array_equal(ts1,ts2)  and len(ys1) == len(ys2) , "ts1 and ts2 should be the same. Suggest using common_time()"
    
    if tau is None:
        tau = ts1

    if freq is None:
        freq_kwargs = {} if freq_kwargs is None else freq_kwargs.copy()
        freq = make_freq_vector(ts1, method=freq_method, **freq_kwargs)
        print(f'Setting freq={freq[:3]}...{freq[-3:]}, nfreq={np.size(freq)}')
  
    if freq[0] == 0:
        freq = freq[1:] # delete 0 frequency if present

<<<<<<< HEAD
    #  Compute CWT for both series       
    cwt1 = cwt(ys1,ts1,freq=freq,freq_method=freq_method,freq_kwargs=freq_kwargs,
               scale = scale, detrend=detrend, sg_kwargs=sg_kwargs,
               gaussianize=gaussianize, standardize=standardize, pad=pad,
               mother=mother,param=param)
    
    cwt2 = cwt(ys2,ts2,freq=freq,freq_method=freq_method,freq_kwargs=freq_kwargs,
               scale = scale, detrend=detrend, sg_kwargs=sg_kwargs,
               gaussianize=gaussianize, standardize=standardize, pad=pad,
               mother=mother,param=param)
    
    wt_coeff1 = cwt1.coeff.T # transpose so that scale is second axis, as for wwz
    wt_coeff2 = cwt2.coeff.T 
    
    scale = cwt1.scale
    
    # compute XWT and CWT
    xw_coherence, xw_phase = wtc(wt_coeff1, wt_coeff2, scale, tau, smooth_factor=smooth_factor)
    xw_t, xw_amplitude, _ = xwt(wt_coeff1, wt_coeff2)

    # evaluate cone of influence
    coi = make_coi(tau, Neff_threshold=Neff_threshold)
    
    Results = collections.namedtuple('Results', ['xw_coherence', 'xw_amplitude', 'xw_phase', 'xw_t',
                                                 'freq', 'scale', 'time', 'AR1_q', 'coi'])
    res = Results(xw_coherence=xw_coherence, xw_amplitude=xw_amplitude, 
                  xw_phase=xw_phase, xw_t=xw_t, freq=freq, time=tau,
                  AR1_q=None, coi=coi, scale = scale)

    return res






def tc_wavelet(Y, dt, scale, mother, param, pad=False):
    '''
    WAVELET  1D Wavelet transform. Adapted from Torrence and Compo to fit existing Pyleoclim functionalities
    
    Computes the wavelet transform of the vector Y (length N),
    with sampling rate DT.

    By default, the Morlet wavelet (k0=6) is used.
    The wavelet basis is normalized to have total energy=1 at all scales.

    Parameters
    ----------
    Y : numpy.array
        the time series of length N.
    dt : float
        the sampling time
    
    mother : string, optional
        the mother wavelet function. The default is 'MORLET'. Options are: 'MORLET', 'PAUL', or 'DOG'
    param : flaot, optional
        the mother wavelet parameter. The default is None since it varies for each mother
            - For 'MORLET' this is k0 (wavenumber), default is 6.
            - For 'PAUL' this is m (order), default is 4.
            - For 'DOG' this is m (m-th derivative), default is 2.
    pad : {True,False}, optional
        Whether or not to pad the timeseries. with zeroes to get N up to the next higher power of 2. 
        This prevents wraparound from the end of the time series to the beginning, and also speeds up the FFT's used to do the wavelet transform.
        This will not eliminate all edge effects. The default is False.

    Returns
    -------
    wave : numpy.array
        The wavelet coefficients
    coi : numpy.array
        The cone of influence. Periods greater than this are subject to edge effects.
        
    See also
    --------
    
    pyleoclim.utils.wavelet.tc_wave_bases: 1D wavelet functions Morlet, Paul or Dog
    
    References
    ----------
    
    Torrence, C. and G. P. Compo, 1998: A Practical Guide to Wavelet Analysis. Bull. Amer. Meteor. Soc., 79, 61-78.
    Python routines available at http://paos.colorado.edu/research/wavelets/
    
    '''
    
    n1 = len(Y)

    # construct time series to analyze, pad if necessary
    x = Y - np.mean(Y)
    if pad == True:
        # power of 2 nearest to N
        base2 = np.fix(np.log(n1) / np.log(2) + 0.4999)
        nzeroes = (2 ** (base2 + 1) - n1).astype(np.int64)
        x = np.concatenate((x, np.zeros(nzeroes)))

    n = len(x)

    # construct wavenumber array used in transform [Eqn(5)]
    kplus = np.arange(1, int(n / 2) + 1)
    kplus = (kplus * 2 * np.pi / (n * dt))
    kminus = np.arange(1, int((n - 1) / 2) + 1)
    kminus = np.sort((-kminus * 2 * np.pi / (n * dt)))
    k = np.concatenate(([0.], kplus, kminus))

    # compute FFT of the (padded) time series
    f = np.fft.fft(x)  # [Eqn(3)]
    
    # define the wavelet array
    wave = np.zeros(shape=(len(scale), n), dtype=complex)

    # loop through all scales and compute transform
    for a1 in range(0, len(scale)):
        daughter, fourier_factor, coi, _ = \
            tc_wave_bases(mother, k, scale[a1], param)
        wave[a1, :] = np.fft.ifft(f * daughter)  # wavelet transform[Eqn(4)]

    # COI [Sec.3g]
    coi = coi * dt * np.concatenate((
        np.insert(np.arange(int((n1 + 1) / 2) - 1), [0], [1E-5]),
        np.insert(np.flipud(np.arange(0, int(n1 / 2) - 1)), [-1], [1E-5])))
    wave = wave[:, :n1]  # get rid of padding before returning

    return wave, coi

def tc_wave_bases(mother, k, scale, param):
    '''
    WAVE_BASES  1D Wavelet functions Morlet, Paul, or DOG

    Parameters
    ----------
    mother : string 
        equal to 'MORLET' or 'PAUL' or 'DOG'
    k : numpy.array
        the Fourier frequencies at which to calculate the wavelet
    scale : float
        The wavelet scale
    param : float
        the nondimensional parameter for the wavelet function

    Returns
    -------
    daughter : numpy.array
        a vector, the wavelet function
    fourier_factor : float
        the ratio of Fourier period to scale
    coi : float
        the cone-of-influence size at the scale
    dofmin : float
        degrees of freedom for each point in the wavelet power
             (either 2 for Morlet and Paul, or 1 for the DOG)
    
    References
    ----------
    
    Torrence, C. and G. P. Compo, 1998: A Practical Guide to Wavelet Analysis. Bull. Amer. Meteor. Soc., 79, 61-78.
    Python routines available at http://paos.colorado.edu/research/wavelets/

    '''
    
    
    n = len(k)
    kplus = np.array(k > 0., dtype=float)

    if mother == 'MORLET':  # -----------------------------------  Morlet

        if param == -1:
            param = 6.

        k0 = np.copy(param)
        # calc psi_0(s omega) from Table 1
        expnt = -(scale * k - k0) ** 2 / 2. * kplus
        norm = np.sqrt(scale * k[1]) * (np.pi ** (-0.25)) * np.sqrt(n)
        daughter = norm * np.exp(expnt)
        daughter = daughter * kplus  # Heaviside step function
        # Scale-->Fourier [Sec.3h]
        fourier_factor = (4 * np.pi) / (k0 + np.sqrt(2 + k0 ** 2))
        coi = fourier_factor / np.sqrt(2)  # Cone-of-influence [Sec.3g]
        dofmin = 2  # Degrees of freedom
        
    elif mother == 'PAUL':  # --------------------------------  Paul
        if param == -1:
            param = 4.
        m = param
        # calc psi_0(s omega) from Table 1
        expnt = -scale * k * kplus
        norm_bottom = np.sqrt(m * np.prod(np.arange(1, (2 * m))))
        norm = np.sqrt(scale * k[1]) * (2 ** m / norm_bottom) * np.sqrt(n)
        daughter = norm * ((scale * k) ** m) * np.exp(expnt) * kplus
        fourier_factor = 4 * np.pi / (2 * m + 1)
        coi = fourier_factor * np.sqrt(2)
        dofmin = 2
        
    elif mother == 'DOG':  # --------------------------------  DOG
        if param == -1:
            param = 2.
        m = param
        # calc psi_0(s omega) from Table 1
        expnt = -(scale * k) ** 2 / 2.0
        norm = np.sqrt(scale * k[1] / gamma(m + 0.5)) * np.sqrt(n)
        daughter = -norm * (1j ** m) * ((scale * k) ** m) * np.exp(expnt)
        fourier_factor = 2 * np.pi * np.sqrt(2. / (2 * m + 1))
        coi = fourier_factor / np.sqrt(2)
        dofmin = 1
    else:
        print('Mother must be one of MORLET, PAUL, DOG')

    return daughter, fourier_factor, coi, dofmin

def tc_wave_signif(ys, ts, scale, mother, param, sigtest='chi-square', qs=[0.95],
                dof=None, gws=None):
    '''
    Asymptotic singificance testing.

    Parameters
    ----------
    ys : numpy.array
        Values for the timeseries
    ts : numpy.array
        time vector.
    scale : numpy.array
        vector of scale
    mother : str
        Type of mother wavelet
    param : int
        mother wavelet parameter
    sigtest : {'chi-square','time-average','scale-average'}, optional
        Type of significance test to perform . The default is 'chi-square'.
        - chi-square: a regular chi-square test Eq(18) from Torrence and Compo
        - time-average: DOF should be set to NA, the number of local wavelet spectra that were averaged together.
             For the Global Wavelet Spectrum, this would be NA=N, where N is the number of points in your time series. Eq23 in Torrence and Compo
        -scale-average: In this case, DOF should be set to a two-element vector [S1,S2], which gives the scale range that was averaged together.
             e.g. if one scale-averaged scales between 2 and 8, then DOF=[2,8].
    qs : list, optional
        Significance level. The default is [0.95].
    dof : None, optional
        Degrees of freedon for signif test. The default is None, which will automatically assign:
            - chi-square: DOF = 2 (or 1 for MOTHER='DOG')
            - time-average: DOF = NA, the number of times averaged together.
            -scale-average: DOF = [S1,S2], the range of scales averaged.
    gws : np.array, optional
        Global wavelet spectrum. a vector of the same length as scale. If input then this is used as the theoretical background spectrum, rather than white or red noise. The default is None.

    Returns
    -------
    signif_level : numpy.array
        Array of values for significance level 
    
    References
    ----------
    
    Torrence, C. and G. P. Compo, 1998: A Practical Guide to Wavelet Analysis. Bull. Amer. Meteor. Soc., 79, 61-78.
    Python routines available at http://paos.colorado.edu/research/wavelets/
    
    See also
    --------
    
    pyleoclim.utils.wavelet.chisquare_inv : inverse of chi-square CDF
    
    pyleoclim.utils.wavelet.chisquare_solve : return the difference between calculated percentile and true P


    '''
    
    if mother.upper() not in ['MORLET','DOG','PAUL']:
        raise ValueError('The mother wavelet should be either "MORLET","PAUL", or "DOG"')
    
    if sigtest not in ['chi-square','time-average','scale-average']:
        raise ValueError("The type of significance test should be either 'chi-square','time-average','scale-average'")
    
    
    J1 = len(scale) - 1
    dj = np.log2(scale[1] / scale[0])

    variance = np.std(ys,ddof=1) ** 2

    # get the appropriate parameters [see Table(2)]
    if mother.upper() == 'MORLET':  # ----------------------------------  Morlet
        empir = ([2., -1, -1, -1])
        if param == 6:
            empir[1:] = ([0.776, 2.32, 0.60])
        k0 = param
        # Scale-->Fourier [Sec.3h]
        fourier_factor = (4 * np.pi) / (k0 + np.sqrt(2 + k0 ** 2))
        
    elif mother.upper() == 'PAUL':
        empir = ([2, -1, -1, -1])
        if param == 4:
            empir[1:] = ([1.132, 1.17, 1.5])
        m = param
        fourier_factor = (4 * np.pi) / (2 * m + 1)
        
    elif mother.upper() == 'DOG':  # -------------------------------------Paul
        empir = ([1., -1, -1, -1])
        if param ==2:
            empir[1:] = ([3.541, 1.43, 1.4])
        elif param == 6:  # --------------------------------------DOG
            empir[1:] = ([1.966, 1.37, 0.97])
        m = param
        fourier_factor = 2 * np.pi * np.sqrt(2. / (2 * m + 1))


    period = scale * fourier_factor
    dofmin = empir[0]  # Degrees of freedom with no smoothing
    Cdelta = empir[1]  # reconstruction factor
    gamma_fac = empir[2]  # time-decorrelation factor
    dj0 = empir[3]  # scale-decorrelation factor

    dt = float(np.mean(np.diff(ts)))
    freq =  dt / period  # normalized frequency

    if gws is not None:   # use global-wavelet as background spectrum
        fft_theor = gws
    else:
        # [Eqn(16)]
        lag1 = ar1_fit(ys,ts)
        fft_theor = (1 - lag1 ** 2) / \
            (1 - 2 * lag1 * np.cos(freq * 2 * np.pi) + lag1 ** 2)
        fft_theor = variance * fft_theor  # include time-series variance

    signif = fft_theor
    
    if dof is None:
        dof = dofmin

    signif_level = []
    
    for siglvl in qs:
            
        if sigtest == 'chi-square':  # no smoothing, DOF=dofmin [Sec.4]
            dof = dofmin
            chisquare = chisquare_inv(siglvl, dof) / dof
            signif = fft_theor * chisquare  # [Eqn(18)]
            
        #expand
            #signif = signif[:, np.newaxis].dot(np.ones(len(ys))[np.newaxis, :])
            
        
        elif sigtest == 'time-average':  # time-averaged significance
            if len(np.atleast_1d(dof)) == 1:
                dof = np.zeros(J1) + dof
            dof[dof < 1] = 1
            # [Eqn(23)]
            dof = dofmin * np.sqrt(1 + (dof * dt / gamma_fac / scale) ** 2)
            dof[dof < dofmin] = dofmin   # minimum DOF is dofmin
            for a1 in range(0, J1 + 1):
                chisquare = chisquare_inv(siglvl, dof[a1]) / dof[a1]
                signif[a1] = fft_theor[a1] * chisquare
        
        elif sigtest == 'scale-average':  # time-averaged significance
            if len(dof) != 2:
                raise ValueError('DOF must be set to [S1,S2],'
                    ' the range of scale-averages')
            if Cdelta == -1:
                raise ValueError('Cdelta & dj0 not defined'
                      ' for ' + mother + ' with param = ' + str(param))
    
            s1 = dof[0]
            s2 = dof[1]
            avg = np.logical_and(scale >= 2, scale < 8)  # scales between S1 & S2
            navg = np.sum(np.array(np.logical_and(scale >= 2, scale < 8),
                dtype=int))
            if navg == 0:
                raise ValueError('No valid scales between ' + s1 + ' and ' + s2)
            Savg = 1. / np.sum(1. / scale[avg])  # [Eqn(25)]
            Smid = np.exp((np.log(s1) + np.log(s2)) / 2.)  # power-of-two midpoint
            dof = (dofmin * navg * Savg / Smid) * \
                np.sqrt(1 + (navg * dj / dj0) ** 2)  # [Eqn(28)]
            fft_theor = Savg * np.sum(fft_theor[avg] / scale[avg])  # [Eqn(27)]
            chisquare = chisquare_inv(siglvl, dof) / dof
            signif = (dj * dt / Cdelta / Savg) * fft_theor * chisquare  # [Eqn(26)]
        
        signif_level.append(np.sqrt(signif.T))
        
    return signif_level

def chisquare_inv(P, V):
    '''
    Returns the inverse of chi-square CDF with V degrees of freedom at fraction P
    

    Parameters
    ----------
    P : float
        fraction
    V : float
        degress of freedom

    Returns
    -------
    X : float
        Inverse chi-square
    
    References
    ----------
    
    Torrence, C. and G. P. Compo, 1998: A Practical Guide to Wavelet Analysis. Bull. Amer. Meteor. Soc., 79, 61-78.
    Python routines available at http://paos.colorado.edu/research/wavelets/

    '''
    
    if (1 - P) < 1E-4:
        raise ValueError('P must be < 0.9999')

    if P == 0.95 and V == 2:  # this is a no-brainer
        X = 5.9915
        return X

    MINN = 0.01  # hopefully this is small enough
    MAXX = 1  # actually starts at 10 (see while loop below)
    X = 1
    TOLERANCE = 1E-4  # this should be accurate enough

    while (X + TOLERANCE) >= MAXX:  # should only need to loop thru once
        MAXX = MAXX * 10.
    # this calculates value for X, NORMALIZED by V
        X = fminbound(chisquare_solve, MINN, MAXX, args=(P, V), xtol=TOLERANCE)
        MINN = MAXX

    X = X * V  # put back in the goofy V factor

    return X 

def chisquare_solve(XGUESS, P, V):
    '''
    Given XGUESS, a percentile P, and degrees-of-freedom V, return the difference between calculated percentile and P.

    Parameters
    ----------
    XGUESS : float
        sig level
    P : float
        percentile
    V : float
        degrees of freedom

    Returns
    -------
    PDIFF : float
        difference between calculated percentile and P
        
    References
    ----------
    
    Torrence, C. and G. P. Compo, 1998: A Practical Guide to Wavelet Analysis. Bull. Amer. Meteor. Soc., 79, 61-78.
    Python routines available at http://paos.colorado.edu/research/wavelets/

    '''
    
    PGUESS = gammainc(V / 2, V * XGUESS / 2)  # incomplete Gamma function

    PDIFF = np.abs(PGUESS - P)            # error in calculated P

    TOL = 1E-4
    if PGUESS >= 1 - TOL:  # if P is very close to 1 (i.e. a bad guess)
        PDIFF = XGUESS   # then just assign some big number like XGUESS

    return PDIFF

=======
############ Methods for Torrence and Compo#############

def cwt(ys,ts,freq=None,freq_method='log',freq_kwargs={}, scale = None, detrend=False,sg_kwargs={},
        gaussianize=False, standardize=False, pad=False, mother='MORLET',param=None):
    '''
    Wrapper function to implement Torrence and Compo continuous wavelet transform

    Parameters
    ----------
    ys : numpy.array
        the time series.
    ts : numpy.array
        the time axis.
    freq : numpy.array, optional
        The frequency vector. The default is None, which will prompt the use of one the underlying functions
    freq_method : string, optional
        The method by which to obtain the frequency vector. The default is 'log'.
        Options are 'log' (default), 'nfft', 'lomb_scargle', 'welch', and 'scale'
    freq_kwargs : dict, optional
        Optional parameters for the choice of the frequency vector. See make_freq_vector and additional methods for details. The default is {}.
    scale : numpy.array
        Optional scale vector in place of a frequency vector. Default is None. If scale is not None, frequency method and attached arguments will be ignored. 
    detrend : bool, string, {'linear', 'constant', 'savitzy-golay', 'emd'}
        Whether to detrend and with which option. The default is False.
    sg_kwargs : dict, optional
        Additional parameters for the savitzy-golay method. The default is {}.
    gaussianize : bool, optional
        Whether to gaussianize. The default is False.
    standardize : bool, optional
        Whether to standardize. The default is False.
    pad : bool, optional
        Whether or not to pad the timeseries. with zeroes to get N up to the next higher power of 2. 
        This prevents wraparound from the end of the time series to the beginning, and also speeds up the FFT's used to do the wavelet transform.
        This will not eliminate all edge effects. The default is False.
    mother : string, optional
        the mother wavelet function. The default is 'MORLET'. Options are: 'MORLET', 'PAUL', or 'DOG'
    param : flaot, optional
        the mother wavelet parameter. The default is None since it varies for each mother
            - For 'MORLET' this is k0 (wavenumber), default is 6.
            - For 'PAUL' this is m (order), default is 4.
            - For 'DOG' this is m (m-th derivative), default is 2.

    Returns
    -------
    res : dict
        Dictionary containing:
            - amplitude: the wavelet amplitude
            - coi: cone of influence
            - freq: frequency vector
            - coeff: the wavelet coefficients
            - scale: the scale vector
            - time: the time vector
            - mother: the mother wavelet
            - param : the wavelet parameter
            
    See also
    --------
    
    pyleoclim.utils.wavelet.make_freq_vector : make the frequency vector with various methods
    
    pyleoclim.utils.wavelet.tc_wavelet: the underlying wavelet function by Torrence and Compo
    
    pyleoclim.utils.tsutils.detrend : detrending functionalities in Pyleoclim
    
    References
    ----------
    
    Torrence, C. and G. P. Compo, 1998: A Practical Guide to Wavelet Analysis. Bull. Amer. Meteor. Soc., 79, 61-78.
    Python routines available at http://paos.colorado.edu/research/wavelets/

    '''    
    
    ts = np.array(ts)
    ys = np.array(ys)
    
    ys, ts = clean_ts(ys,ts)

    if len(ts) != len(ys):
        raise ValueError('Time and value axis should be the same length')
    
    if is_evenly_spaced(ts) == False:
        raise ValueError('Time vector should be evenly spaced for this method. Interpolate or use WWZ.')
    
    if mother.upper() not in ['MORLET','DOG','PAUL']:
        raise ValueError('The mother wavelet should be either "MORLET","PAUL", or "DOG"')
        
    #preprocessing
    # remove NaNs
    
    dt = np.diff(ts).mean()

    ys = preprocess(ys, ts, detrend=detrend, sg_kwargs=sg_kwargs,
               gaussianize=gaussianize, standardize=standardize) #TC seems to require standardization
    
    # fourier factor determination
    if mother.upper() == 'MORLET':
        if param == None:
            param = 6.
        fourier_factor = 4 * np.pi / (param + np.sqrt(2 + param**2))
    elif mother.upper() == 'PAUL':
        if param == None:
            param = 4.
        fourier_factor = 4 * np.pi / (2 * param + 1)
    elif mother.upper() == 'DOG':
        if param == None:
            param = 2.
        fourier_factor = 2 * np.pi * np.sqrt(2. / (2 * param + 1))
    else:
        fourier_factor = np.nan
    
    #get the scale
    if scale is None:
        if freq is None:
            if freq_method == 'scale':
                freq_kwargs = {} if freq_kwargs is None else freq_kwargs.copy()
                freq_kwargs.update({'mother':mother,'param':param})
            freq = make_freq_vector(ts,method=freq_method,**freq_kwargs)
        scale = 1. / (fourier_factor * freq)
        
    #calculate wavelet
    wave, coi = tc_wavelet(ys, dt, scale, mother, param, pad)
    amplitude=np.abs(wave)
    
    Results = collections.namedtuple('Results', ['amplitude', 'coi', 'freq', 'time', 'scale', 'coeff', 'mother','param'])
    res = Results(amplitude=amplitude.T, coi=coi, freq=freq, time=ts, scale=scale, coeff=wave, mother=mother,param=param)

    return res
    

def tc_wavelet(Y, dt, scale, mother, param, pad=False):
    '''
    WAVELET  1D Wavelet transform. Adapted from Torrence and Compo to fit existing Pyleoclim functionalities
    
    Computes the wavelet transform of the vector Y (length N),
    with sampling rate DT.

    By default, the Morlet wavelet (k0=6) is used.
    The wavelet basis is normalized to have total energy=1 at all scales.

    Parameters
    ----------
    Y : numpy.array
        the time series of length N.
    dt : float
        the sampling time
    
    mother : string, optional
        the mother wavelet function. The default is 'MORLET'. Options are: 'MORLET', 'PAUL', or 'DOG'
    param : flaot, optional
        the mother wavelet parameter. The default is None since it varies for each mother
            - For 'MORLET' this is k0 (wavenumber), default is 6.
            - For 'PAUL' this is m (order), default is 4.
            - For 'DOG' this is m (m-th derivative), default is 2.
    pad : {True,False}, optional
        Whether or not to pad the timeseries. with zeroes to get N up to the next higher power of 2. 
        This prevents wraparound from the end of the time series to the beginning, and also speeds up the FFT's used to do the wavelet transform.
        This will not eliminate all edge effects. The default is False.

    Returns
    -------
    wave : numpy.array
        The wavelet coefficients
    coi : numpy.array
        The cone of influence. Periods greater than this are subject to edge effects.
        
    See also
    --------
    
    pyleoclim.utils.wavelet.tc_wave_bases: 1D wavelet functions Morlet, Paul or Dog
    
    References
    ----------
    
    Torrence, C. and G. P. Compo, 1998: A Practical Guide to Wavelet Analysis. Bull. Amer. Meteor. Soc., 79, 61-78.
    Python routines available at http://paos.colorado.edu/research/wavelets/
    
    '''
    
    n1 = len(Y)

    # construct time series to analyze, pad if necessary
    x = Y - np.mean(Y)
    if pad == True:
        # power of 2 nearest to N
        base2 = np.fix(np.log(n1) / np.log(2) + 0.4999)
        nzeroes = (2 ** (base2 + 1) - n1).astype(np.int64)
        x = np.concatenate((x, np.zeros(nzeroes)))

    n = len(x)

    # construct wavenumber array used in transform [Eqn(5)]
    kplus = np.arange(1, int(n / 2) + 1)
    kplus = (kplus * 2 * np.pi / (n * dt))
    kminus = np.arange(1, int((n - 1) / 2) + 1)
    kminus = np.sort((-kminus * 2 * np.pi / (n * dt)))
    k = np.concatenate(([0.], kplus, kminus))

    # compute FFT of the (padded) time series
    f = np.fft.fft(x)  # [Eqn(3)]
    
    # define the wavelet array
    wave = np.zeros(shape=(len(scale), n), dtype=complex)

    # loop through all scales and compute transform
    for a1 in range(0, len(scale)):
        daughter, fourier_factor, coi, _ = \
            tc_wave_bases(mother, k, scale[a1], param)
        wave[a1, :] = np.fft.ifft(f * daughter)  # wavelet transform[Eqn(4)]

    # COI [Sec.3g]
    coi = coi * dt * np.concatenate((
        np.insert(np.arange(int((n1 + 1) / 2) - 1), [0], [1E-5]),
        np.insert(np.flipud(np.arange(0, int(n1 / 2) - 1)), [-1], [1E-5])))
    wave = wave[:, :n1]  # get rid of padding before returning

    return wave, coi

def tc_wave_bases(mother, k, scale, param):
    '''
    WAVE_BASES  1D Wavelet functions Morlet, Paul, or DOG

    Parameters
    ----------
    mother : string 
        equal to 'MORLET' or 'PAUL' or 'DOG'
    k : numpy.array
        the Fourier frequencies at which to calculate the wavelet
    scale : float
        The wavelet scale
    param : float
        the nondimensional parameter for the wavelet function

    Returns
    -------
    daughter : numpy.array
        a vector, the wavelet function
    fourier_factor : float
        the ratio of Fourier period to scale
    coi : float
        the cone-of-influence size at the scale
    dofmin : float
        degrees of freedom for each point in the wavelet power
             (either 2 for Morlet and Paul, or 1 for the DOG)
    
    References
    ----------
    
    Torrence, C. and G. P. Compo, 1998: A Practical Guide to Wavelet Analysis. Bull. Amer. Meteor. Soc., 79, 61-78.
    Python routines available at http://paos.colorado.edu/research/wavelets/

    '''
    
    
    n = len(k)
    kplus = np.array(k > 0., dtype=float)

    if mother == 'MORLET':  # -----------------------------------  Morlet

        if param == -1:
            param = 6.

        k0 = np.copy(param)
        # calc psi_0(s omega) from Table 1
        expnt = -(scale * k - k0) ** 2 / 2. * kplus
        norm = np.sqrt(scale * k[1]) * (np.pi ** (-0.25)) * np.sqrt(n)
        daughter = norm * np.exp(expnt)
        daughter = daughter * kplus  # Heaviside step function
        # Scale-->Fourier [Sec.3h]
        fourier_factor = (4 * np.pi) / (k0 + np.sqrt(2 + k0 ** 2))
        coi = fourier_factor / np.sqrt(2)  # Cone-of-influence [Sec.3g]
        dofmin = 2  # Degrees of freedom
        
    elif mother == 'PAUL':  # --------------------------------  Paul
        if param == -1:
            param = 4.
        m = param
        # calc psi_0(s omega) from Table 1
        expnt = -scale * k * kplus
        norm_bottom = np.sqrt(m * np.prod(np.arange(1, (2 * m))))
        norm = np.sqrt(scale * k[1]) * (2 ** m / norm_bottom) * np.sqrt(n)
        daughter = norm * ((scale * k) ** m) * np.exp(expnt) * kplus
        fourier_factor = 4 * np.pi / (2 * m + 1)
        coi = fourier_factor * np.sqrt(2)
        dofmin = 2
        
    elif mother == 'DOG':  # --------------------------------  DOG
        if param == -1:
            param = 2.
        m = param
        # calc psi_0(s omega) from Table 1
        expnt = -(scale * k) ** 2 / 2.0
        norm = np.sqrt(scale * k[1] / gamma(m + 0.5)) * np.sqrt(n)
        daughter = -norm * (1j ** m) * ((scale * k) ** m) * np.exp(expnt)
        fourier_factor = 2 * np.pi * np.sqrt(2. / (2 * m + 1))
        coi = fourier_factor / np.sqrt(2)
        dofmin = 1
    else:
        print('Mother must be one of MORLET, PAUL, DOG')

    return daughter, fourier_factor, coi, dofmin

def tc_wave_signif(ys, ts, scale, mother, param, sigtest='chi-square', qs=[0.95],
                dof=None, gws=None):
    '''
    Asymptotic singificance testing.

    Parameters
    ----------
    ys : numpy.array
        Values for the timeseries
    ts : numpy.array
        time vector.
    scale : numpy.array
        vector of scale
    mother : str
        Type of mother wavelet
    param : int
        mother wavelet parameter
    sigtest : {'chi-square','time-average','scale-average'}, optional
        Type of significance test to perform . The default is 'chi-square'.
        - chi-square: a regular chi-square test Eq(18) from Torrence and Compo
        - time-average: DOF should be set to NA, the number of local wavelet spectra that were averaged together.
             For the Global Wavelet Spectrum, this would be NA=N, where N is the number of points in your time series. Eq23 in Torrence and Compo
        -scale-average: In this case, DOF should be set to a two-element vector [S1,S2], which gives the scale range that was averaged together.
             e.g. if one scale-averaged scales between 2 and 8, then DOF=[2,8].
    qs : list, optional
        Significance level. The default is [0.95].
    dof : None, optional
        Degrees of freedon for signif test. The default is None, which will automatically assign:
            - chi-square: DOF = 2 (or 1 for MOTHER='DOG')
            - time-average: DOF = NA, the number of times averaged together.
            -scale-average: DOF = [S1,S2], the range of scales averaged.
    gws : np.array, optional
        Global wavelet spectrum. a vector of the same length as scale. If input then this is used as the theoretical background spectrum, rather than white or red noise. The default is None.

    Returns
    -------
    signif_level : numpy.array
        Array of values for significance level 
    
    References
    ----------
    
    Torrence, C. and G. P. Compo, 1998: A Practical Guide to Wavelet Analysis. Bull. Amer. Meteor. Soc., 79, 61-78.
    Python routines available at http://paos.colorado.edu/research/wavelets/
    
    See also
    --------
    
    pyleoclim.utils.wavelet.chisquare_inv : inverse of chi-square CDF
    
    pyleoclim.utils.wavelet.chisquare_solve : return the difference between calculated percentile and true P


    '''
    
    if mother.upper() not in ['MORLET','DOG','PAUL']:
        raise ValueError('The mother wavelet should be either "MORLET","PAUL", or "DOG"')
    
    if sigtest not in ['chi-square','time-average','scale-average']:
        raise ValueError("The type of significance test should be either 'chi-square','time-average','scale-average'")
    
    
    J1 = len(scale) - 1
    dj = np.log2(scale[1] / scale[0])

    variance = np.std(ys,ddof=1) ** 2

    # get the appropriate parameters [see Table(2)]
    if mother.upper() == 'MORLET':  # ----------------------------------  Morlet
        empir = ([2., -1, -1, -1])
        if param == 6:
            empir[1:] = ([0.776, 2.32, 0.60])
        k0 = param
        # Scale-->Fourier [Sec.3h]
        fourier_factor = (4 * np.pi) / (k0 + np.sqrt(2 + k0 ** 2))
        
    elif mother.upper() == 'PAUL':
        empir = ([2, -1, -1, -1])
        if param == 4:
            empir[1:] = ([1.132, 1.17, 1.5])
        m = param
        fourier_factor = (4 * np.pi) / (2 * m + 1)
        
    elif mother.upper() == 'DOG':  # -------------------------------------Paul
        empir = ([1., -1, -1, -1])
        if param ==2:
            empir[1:] = ([3.541, 1.43, 1.4])
        elif param == 6:  # --------------------------------------DOG
            empir[1:] = ([1.966, 1.37, 0.97])
        m = param
        fourier_factor = 2 * np.pi * np.sqrt(2. / (2 * m + 1))


    period = scale * fourier_factor
    dofmin = empir[0]  # Degrees of freedom with no smoothing
    Cdelta = empir[1]  # reconstruction factor
    gamma_fac = empir[2]  # time-decorrelation factor
    dj0 = empir[3]  # scale-decorrelation factor

    dt = float(np.mean(np.diff(ts)))
    freq =  dt / period  # normalized frequency

    if gws is not None:   # use global-wavelet as background spectrum
        fft_theor = gws
    else:
        # [Eqn(16)]
        lag1 = ar1_fit(ys,ts)
        fft_theor = (1 - lag1 ** 2) / \
            (1 - 2 * lag1 * np.cos(freq * 2 * np.pi) + lag1 ** 2)
        fft_theor = variance * fft_theor  # include time-series variance

    signif = fft_theor
    
    if dof is None:
        dof = dofmin

    signif_level = []
    
    for siglvl in qs:
            
        if sigtest == 'chi-square':  # no smoothing, DOF=dofmin [Sec.4]
            dof = dofmin
            chisquare = chisquare_inv(siglvl, dof) / dof
            signif = fft_theor * chisquare  # [Eqn(18)]
            
        #expand
            #signif = signif[:, np.newaxis].dot(np.ones(len(ys))[np.newaxis, :])
            
        
        elif sigtest == 'time-average':  # time-averaged significance
            if len(np.atleast_1d(dof)) == 1:
                dof = np.zeros(J1) + dof
            dof[dof < 1] = 1
            # [Eqn(23)]
            dof = dofmin * np.sqrt(1 + (dof * dt / gamma_fac / scale) ** 2)
            dof[dof < dofmin] = dofmin   # minimum DOF is dofmin
            for a1 in range(0, J1 + 1):
                chisquare = chisquare_inv(siglvl, dof[a1]) / dof[a1]
                signif[a1] = fft_theor[a1] * chisquare
        
        elif sigtest == 'scale-average':  # time-averaged significance
            if len(dof) != 2:
                raise ValueError('DOF must be set to [S1,S2],'
                    ' the range of scale-averages')
            if Cdelta == -1:
                raise ValueError('Cdelta & dj0 not defined'
                      ' for ' + mother + ' with param = ' + str(param))
    
            s1 = dof[0]
            s2 = dof[1]
            avg = np.logical_and(scale >= 2, scale < 8)  # scales between S1 & S2
            navg = np.sum(np.array(np.logical_and(scale >= 2, scale < 8),
                dtype=int))
            if navg == 0:
                raise ValueError('No valid scales between ' + s1 + ' and ' + s2)
            Savg = 1. / np.sum(1. / scale[avg])  # [Eqn(25)]
            Smid = np.exp((np.log(s1) + np.log(s2)) / 2.)  # power-of-two midpoint
            dof = (dofmin * navg * Savg / Smid) * \
                np.sqrt(1 + (navg * dj / dj0) ** 2)  # [Eqn(28)]
            fft_theor = Savg * np.sum(fft_theor[avg] / scale[avg])  # [Eqn(27)]
            chisquare = chisquare_inv(siglvl, dof) / dof
            signif = (dj * dt / Cdelta / Savg) * fft_theor * chisquare  # [Eqn(26)]
        
        signif_level.append(np.sqrt(signif.T))
        
    return signif_level

def chisquare_inv(P, V):
    '''
    Returns the inverse of chi-square CDF with V degrees of freedom at fraction P
    

    Parameters
    ----------
    P : float
        fraction
    V : float
        degress of freedom

    Returns
    -------
    X : float
        Inverse chi-square
    
    References
    ----------
    
    Torrence, C. and G. P. Compo, 1998: A Practical Guide to Wavelet Analysis. Bull. Amer. Meteor. Soc., 79, 61-78.
    Python routines available at http://paos.colorado.edu/research/wavelets/

    '''
    
    if (1 - P) < 1E-4:
        raise ValueError('P must be < 0.9999')

    if P == 0.95 and V == 2:  # this is a no-brainer
        X = 5.9915
        return X

    MINN = 0.01  # hopefully this is small enough
    MAXX = 1  # actually starts at 10 (see while loop below)
    X = 1
    TOLERANCE = 1E-4  # this should be accurate enough

    while (X + TOLERANCE) >= MAXX:  # should only need to loop thru once
        MAXX = MAXX * 10.
    # this calculates value for X, NORMALIZED by V
        X = fminbound(chisquare_solve, MINN, MAXX, args=(P, V), xtol=TOLERANCE)
        MINN = MAXX

    X = X * V  # put back in the goofy V factor

    return X 

def chisquare_solve(XGUESS, P, V):
    '''
    Given XGUESS, a percentile P, and degrees-of-freedom V, return the difference between calculated percentile and P.

    Parameters
    ----------
    XGUESS : float
        sig level
    P : float
        percentile
    V : float
        degrees of freedom

    Returns
    -------
    PDIFF : float
        difference between calculated percentile and P
        
    References
    ----------
    
    Torrence, C. and G. P. Compo, 1998: A Practical Guide to Wavelet Analysis. Bull. Amer. Meteor. Soc., 79, 61-78.
    Python routines available at http://paos.colorado.edu/research/wavelets/

    '''
    
    PGUESS = gammainc(V / 2, V * XGUESS / 2)  # incomplete Gamma function

    PDIFF = np.abs(PGUESS - P)            # error in calculated P

    TOL = 1E-4
    if PGUESS >= 1 - TOL:  # if P is very close to 1 (i.e. a bad guess)
        PDIFF = XGUESS   # then just assign some big number like XGUESS

    return PDIFF
>>>>>>> d8b096fe
<|MERGE_RESOLUTION|>--- conflicted
+++ resolved
@@ -14,10 +14,7 @@
     'wwz',
     'xwt',
     'wtc',
-<<<<<<< HEAD
-=======
     'wavelet_coherence',
->>>>>>> d8b096fe
 ]
 
 import numpy as np
@@ -36,15 +33,8 @@
 from .tsutils import preprocess
 from .tsbase import (
     clean_ts,
-<<<<<<< HEAD
-    is_evenly_spaced,
-)
-
-#from .filter import ts_pad
-=======
     is_evenly_spaced)
 from .tsmodel import(ar1_fit)
->>>>>>> d8b096fe
 
 warnings.filterwarnings("ignore", category=NumbaPerformanceWarning)
 
@@ -1171,7 +1161,7 @@
 
     return psd
 
-def wwz(ys, ts, tau=None, ntau=None, freq=None, freq_method='log', 
+def wwz(ys, ts, tau=None, ntau=None, freq=None, freq_method='log',
         freq_kwargs={}, c=1/(8*np.pi**2), Neff_threshold=3, Neff_coi=3,
         nproc=8, detrend=False, sg_kwargs=None, method='Kirchner_numba',
         gaussianize=False, standardize=False, len_bd=0,
@@ -1263,7 +1253,7 @@
             the matrix of effective number of points in the time-scale coordinates
 
         coeff : array
-            the wavelet transform coefficients 
+            the wavelet transform coefficients
 
     See also
     --------
@@ -1341,15 +1331,14 @@
     # calculate the cone of influence
     coi = make_coi(tau, Neff_threshold=Neff_coi)
     # define `scale` as the `Period` axis for the scalogram
-    scale = 1/freq  
-    
-    # export 
+    scale = 1/freq
+
+    # export
     Results = collections.namedtuple('Results', ['amplitude', 'phase', 'coi', 'freq', 'time', 'Neffs', 'coeff', 'scale'])
     res = Results(amplitude=wwa, phase=phase, coi=coi, freq=freq, time=tau, Neffs=Neffs, coeff=coeff, scale = scale)
 
     return res
 
-<<<<<<< HEAD
 
 def wwz_coherence(ys1, ts1, ys2, ts2, smooth_factor=0.25,
                   tau=None, freq=None, freq_method='log', freq_kwargs=None,
@@ -1357,15 +1346,6 @@
                   verbose=False,  method='Kirchner_numba',
                   gaussianize=False, standardize=False):
     ''' Returns the wavelet coherence of two time series (WWZ method).
-=======
-def wavelet_coherence(ys1, ts1, ys2, ts2, smooth_factor=0.25,
-        tau=None, freq=None, freq_method='log', freq_kwargs=None,
-        c=1/(8*np.pi**2), Neff=3, nproc=8, detrend=False, sg_kwargs=None,
-        nMC=200,
-        gaussianize=False, standardize=False, method='Kirchner_numba',
-        verbose=False):
-    ''' Return the cross-wavelet coherence of two time series.
->>>>>>> d8b096fe
 
     Parameters
     ----------
@@ -1407,7 +1387,7 @@
         - 'Kirchner_f2py': the method Kirchner adapted from Foster with f2py
         - 'Kirchner_numba': Kirchner's algorithm with Numba support for acceleration (default)
     verbose : bool
-        If True, print warning messages  
+        If True, print warning messages
     smooth_factor : float
         smoothing factor for the WTC (default: 0.25)
 
@@ -1482,55 +1462,29 @@
     res_wwz1 = wwz(ys1_cut, ts1_cut, tau=tau, freq=freq, c=c, Neff_threshold=Neff_threshold,
                    nproc=nproc, detrend=detrend, sg_kwargs=sg_kwargs,
                    gaussianize=gaussianize, standardize=standardize, method=method)
-    res_wwz2 = wwz(ys2_cut, ts2_cut, tau=tau, freq=freq, c=c, Neff_threshold=Neff_threshold, 
+    res_wwz2 = wwz(ys2_cut, ts2_cut, tau=tau, freq=freq, c=c, Neff_threshold=Neff_threshold,
                    nproc=nproc, detrend=detrend, sg_kwargs=sg_kwargs,
                    gaussianize=gaussianize, standardize=standardize, method=method)
 
     wt_coeff1 = res_wwz1.coeff[1] - res_wwz1.coeff[2]*1j
     wt_coeff2 = res_wwz2.coeff[1] - res_wwz2.coeff[2]*1j
 
-<<<<<<< HEAD
     scale = 1/freq  # `scales` here is the `Period` axis in the wavelet plot
-=======
-    xw_coherence, xw_phase = wtc(wt_coeff1, wt_coeff2, freq, tau, smooth_factor=smooth_factor)
-    xw_t, xw_amplitude, _ = xwt(wt_coeff1, wt_coeff2)
-
-    # Monte-Carlo simulations of AR1 process
-    nt = np.size(tau)
-    nf = np.size(freq)
-
-    #  coherence_red = np.ndarray(shape=(nMC, nt, nf))
-    #  AR1_q = np.ndarray(shape=(nt, nf))
-    coherence_red = None
-    AR1_q = None
-
-    #  if nMC >= 1:
->>>>>>> d8b096fe
-
-    xw_coherence, xw_phase = wtc(wt_coeff1, wt_coeff2, scale, tau, 
+
+    xw_coherence, xw_phase = wtc(wt_coeff1, wt_coeff2, scale, tau,
                                  smooth_factor=smooth_factor)
     xw_product, xw_amplitude, _ = xwt(wt_coeff1, wt_coeff2)
 
-    # export output    
+    # export output
 
     coi = make_coi(tau, Neff_threshold=Neff_threshold)
 
-<<<<<<< HEAD
-    Results = collections.namedtuple('Results', ['xw_coherence', 'xw_amplitude', 
-                                                 'xw_phase', 'xwt', 'freq', 'time', 
+    Results = collections.namedtuple('Results', ['xw_coherence', 'xw_amplitude',
+                                                 'xw_phase', 'xwt', 'freq', 'time',
                                                  'AR1_q', 'coi', 'scale'])
-    res = Results(xw_coherence=xw_coherence, xw_amplitude=xw_amplitude, 
+    res = Results(xw_coherence=xw_coherence, xw_amplitude=xw_amplitude,
                   xw_phase=xw_phase, xwt=xw_product, scale = scale,
                   freq=freq, time=tau, AR1_q=None, coi=coi)
-=======
-    #  else:
-        #  AR1_q = None
-
-    coi = make_coi(tau, Neff=Neff)
-    Results = collections.namedtuple('Results', ['xw_coherence', 'xw_amplitude', 'xw_phase', 'xw_t', 'freq', 'time', 'AR1_q', 'coi'])
-    res = Results(xw_coherence=xw_coherence, xw_amplitude=xw_amplitude, xw_phase=xw_phase, xw_t=xw_t,
-                  freq=freq, time=tau, AR1_q=AR1_q, coi=coi)
->>>>>>> d8b096fe
 
     return res
 
@@ -1682,14 +1636,14 @@
     return freq
 
 def freq_vector_scale(ts, dj=0.25, s0=None,j1=None, mother='MORLET',param=None):
-    ''' Return the frequency vector based on scales for wavelet analysis. 
+    ''' Return the frequency vector based on scales for wavelet analysis.
     This function is adapted from Torrence and Compo
 
     Parameters
     ----------
 
     ts: numpy.array
-        The time axis for the timeseries    
+        The time axis for the timeseries
     dj : float, optional
         The spacing between discrete scales. The default is 0.25. A smaller number will give better scale resolution, but be slower to plot.
     s0 : float, optional
@@ -1724,25 +1678,25 @@
     pyleoclim.utils.wavelet.freq_vector_log : Return the frequency vector based on logspace
 
     pyleoclim.utils.wavelet.make_freq_vector : Make frequency vector
-    
+
     References
     ----------
-    
+
     Torrence, C. and G. P. Compo, 1998: A Practical Guide to Wavelet Analysis. Bull. Amer. Meteor. Soc., 79, 61-78.
     Python routines available at http://paos.colorado.edu/research/wavelets/
     '''
-    
+
     if mother.upper() not in ['MORLET','DOG','PAUL']:
         raise ValueError('The mother wavelet should be either "MORLET","PAUL", or "DOG"')
-    
+
     dt = np.diff(ts).mean()
     n1=len(ts)
-    
+
     if s0 is None:
         s0 = 2 * dt
     if j1 is None:
         j1 = np.fix((np.log(n1 * dt / s0) / np.log(2)) / dj)
-    
+
     # construct SCALE array & empty PERIOD & WAVE arrays
     if mother.upper() == 'MORLET':
         if param == None:
@@ -1761,7 +1715,7 @@
 
     j = np.arange(0, j1 + 1)
     scale = s0 * 2. ** (j * dj)
-    freq = 1. / (fourier_factor * scale)       
+    freq = 1. / (fourier_factor * scale)
 
     return freq
 
@@ -2303,7 +2257,7 @@
         the first of two sets of wavelet transform coefficients **in the form of a1 + a2*1j**
     coeff2 : array
         the second of two sets of wavelet transform coefficients **in the form of a1 + a2*1j**
-    
+
     Returns
     -------
 
@@ -2327,13 +2281,8 @@
 
     return xw_t, xw_amplitude, xw_phase
 
-<<<<<<< HEAD
 def wtc(coeff1, coeff2, scales, tau, smooth_factor=0.25):
     ''' Return the wavelet transform coherency (WTC).
-=======
-def wtc(coeff1, coeff2, freq, tau, smooth_factor=0.25):
-    ''' Return the cross wavelet coherence.
->>>>>>> d8b096fe
 
     Parameters
     ----------
@@ -2343,7 +2292,7 @@
     coeff2 : array
         the second of two sets of wavelet transform coefficients **in the form of a1 + a2*1j**
     scales : array
-        vector of scales (period for WWZ; more complicated dependence for CWT)
+        vector of scales (=period for WWZ; more complicated dependence for CWT)
     tau : array'
         the evenly-spaced time points, namely the time shift for wavelet analysis
 
@@ -2393,7 +2342,7 @@
         snorm : array
             normalized scales
         dj : float
-            it satisfies the equation [ Sj = S0 * 2**(j*dj)      
+            it satisfies the equation [ Sj = S0 * 2**(j*dj)
        smooth_factor : float
            UNCLEAR (ask Feng)
 
@@ -2456,7 +2405,7 @@
 
 # def reconstruct_ts(coeff, freq, tau, t, len_bd=0):
 #     ''' Reconstruct the normalized time series from the wavelet coefficients.
-#      
+#
 #     NB: plagued by edge effects. Try again when darts prediction has been enabled
 #     Parameters
 #     ----------
@@ -2531,7 +2480,7 @@
     freq_kwargs : dict, optional
         Optional parameters for the choice of the frequency vector. See make_freq_vector and additional methods for details. The default is {}.
     scale : numpy.array
-        Optional scale vector in place of a frequency vector. Default is None. If scale is not None, frequency method and attached arguments will be ignored. 
+        Optional scale vector in place of a frequency vector. Default is None. If scale is not None, frequency method and attached arguments will be ignored.
     detrend : bool, string, {'linear', 'constant', 'savitzy-golay', 'emd'}
         Whether to detrend and with which option. The default is False.
     sg_kwargs : dict, optional
@@ -2541,7 +2490,7 @@
     standardize : bool, optional
         Whether to standardize. The default is False.
     pad : bool, optional
-        Whether or not to pad the timeseries with zeroes to increase N to the next higher power of 2. 
+        Whether or not to pad the timeseries with zeroes to increase N to the next higher power of 2.
         This prevents wraparound from the end of the time series to the beginning, and also speeds up the FFT's used to do the wavelet transform.
         This will not eliminate all edge effects. The default is False.
     mother : string, optional
@@ -2564,46 +2513,46 @@
             - time: the time vector
             - mother: the mother wavelet
             - param : the wavelet parameter
-            
+
     See also
     --------
-    
+
     pyleoclim.utils.wavelet.make_freq_vector : make the frequency vector with various methods
-    
+
     pyleoclim.utils.wavelet.tc_wavelet: the underlying wavelet function by Torrence and Compo
-    
+
     pyleoclim.utils.tsutils.detrend : detrending functionalities in Pyleoclim
-    
+
     References
     ----------
-    
+
     Torrence, C. and G. P. Compo, 1998: A Practical Guide to Wavelet Analysis. Bull. Amer. Meteor. Soc., 79, 61-78.
     Python routines available at http://paos.colorado.edu/research/wavelets/
 
-    '''    
-    
+    '''
+
     ts = np.array(ts)
     ys = np.array(ys)
-    
+
     ys, ts = clean_ts(ys,ts)
 
     if len(ts) != len(ys):
         raise ValueError('Time and value axis should be the same length')
-    
+
     if is_evenly_spaced(ts) == False:
         raise ValueError('Time vector should be evenly spaced for this method. Interpolate or use WWZ.')
-    
+
     if mother.upper() not in ['MORLET','DOG','PAUL']:
         raise ValueError('The mother wavelet should be either "MORLET","PAUL", or "DOG"')
-        
+
     #preprocessing
     # remove NaNs
-    
+
     dt = np.diff(ts).mean()
 
     ys = preprocess(ys, ts, detrend=detrend, sg_kwargs=sg_kwargs,
                gaussianize=gaussianize, standardize=standardize) #TC seems to require standardization
-    
+
     # fourier factor determination
     if mother.upper() == 'MORLET':
         if param == None:
@@ -2619,7 +2568,7 @@
         fourier_factor = 2 * np.pi * np.sqrt(2. / (2 * param + 1))
     else:
         fourier_factor = np.nan
-    
+
     #get the scale
     if scale is None:
         if freq is None:
@@ -2628,18 +2577,18 @@
                 freq_kwargs.update({'mother':mother,'param':param})
             freq = make_freq_vector(ts,method=freq_method,**freq_kwargs)
         scale = 1. / (fourier_factor * freq)
-        
+
     #calculate wavelet
     wave, coi = tc_wavelet(ys, dt, scale, mother, param, pad)
     amplitude=np.abs(wave)
-    
+
     Results = collections.namedtuple('Results', ['amplitude', 'coi', 'freq', 'time', 'scale', 'coeff', 'mother','param'])
     res = Results(amplitude=amplitude.T, coi=coi, freq=freq, time=ts, scale=scale, coeff=wave, mother=mother,param=param)
 
     return res
-    
-
-    
+
+
+
 def cwt_coherence(ys1, ts1, ys2, ts2, freq=None, freq_method='log',freq_kwargs={},
                   scale = None, detrend=False,sg_kwargs={}, pad = False,
                   standardize = False, gaussianize=False, tau = None, Neff_threshold=3,
@@ -2658,7 +2607,7 @@
     ts2 : array
         time axis of the second time series (should be = ts1)
     tau : array
-        evenly-spaced time points at which to evaluate coherence 
+        evenly-spaced time points at which to evaluate coherence
         Defaults to None, which uses ts1
     freq : array
         vector of frequency
@@ -2668,7 +2617,7 @@
     freq_kwargs : dict, optional
         Optional parameters for the choice of the frequency vector. See make_freq_vector and additional methods for details. The default is {}.
     scale : numpy.array
-        Optional scale vector in place of a frequency vector. Default is None. If scale is not None, frequency method and attached arguments will be ignored. 
+        Optional scale vector in place of a frequency vector. Default is None. If scale is not None, frequency method and attached arguments will be ignored.
     detrend : bool, string, {'linear', 'constant', 'savitzy-golay', 'emd'}
         Whether to detrend and with which option. The default is False.
     sg_kwargs : dict, optional
@@ -2678,7 +2627,7 @@
     standardize : bool, optional
         Whether to standardize. The default is False.
     pad : bool, optional
-        Whether or not to pad the timeseries with zeroes to increase N to the next higher power of 2. 
+        Whether or not to pad the timeseries with zeroes to increase N to the next higher power of 2.
         This prevents wraparound from the end of the time series to the beginning, and also speeds up the FFT used to do the wavelet transform.
         This will not eliminate all edge effects. The default is False.
     mother : string, optional
@@ -2698,21 +2647,21 @@
 
     res : dict
         contains the cross wavelet coherence (WTC), cross-wavelet transform (XWT),
-        cross-wavelet phase, vector of frequency, evenly-spaced time points, 
+        cross-wavelet phase, vector of frequency, evenly-spaced time points,
         nMC AR1 scalograms, cone of influence.
 
     See also
     --------
 
-    pyleoclim.utils.wavelet.cwt : Continuous Wavelet Transform (Torrence & Compo 1998)    
+    pyleoclim.utils.wavelet.cwt : Continuous Wavelet Transform (Torrence & Compo 1998)
 
     pyleoclim.utils.filter.savitzky_golay : Smooth (and optionally differentiate) data with a Savitzky-Golay filter.
 
     pyleoclim.utils.wavelet.make_freq_vector : Make frequency vector
 
     '''
-    assert np.array_equal(ts1,ts2)  and len(ys1) == len(ys2) , "ts1 and ts2 should be the same. Suggest using common_time()"
-    
+    assert np.array_equal(ts1,ts2)  and len(ys1) == len(ys2) , "time axes should be the same. Suggest using common_time()"
+
     if tau is None:
         tau = ts1
 
@@ -2720,51 +2669,45 @@
         freq_kwargs = {} if freq_kwargs is None else freq_kwargs.copy()
         freq = make_freq_vector(ts1, method=freq_method, **freq_kwargs)
         print(f'Setting freq={freq[:3]}...{freq[-3:]}, nfreq={np.size(freq)}')
-  
+
     if freq[0] == 0:
         freq = freq[1:] # delete 0 frequency if present
 
-<<<<<<< HEAD
-    #  Compute CWT for both series       
+    #  Compute CWT for both series
     cwt1 = cwt(ys1,ts1,freq=freq,freq_method=freq_method,freq_kwargs=freq_kwargs,
                scale = scale, detrend=detrend, sg_kwargs=sg_kwargs,
                gaussianize=gaussianize, standardize=standardize, pad=pad,
                mother=mother,param=param)
-    
+
     cwt2 = cwt(ys2,ts2,freq=freq,freq_method=freq_method,freq_kwargs=freq_kwargs,
                scale = scale, detrend=detrend, sg_kwargs=sg_kwargs,
                gaussianize=gaussianize, standardize=standardize, pad=pad,
                mother=mother,param=param)
-    
+
     wt_coeff1 = cwt1.coeff.T # transpose so that scale is second axis, as for wwz
-    wt_coeff2 = cwt2.coeff.T 
-    
+    wt_coeff2 = cwt2.coeff.T
+
     scale = cwt1.scale
-    
+
     # compute XWT and CWT
     xw_coherence, xw_phase = wtc(wt_coeff1, wt_coeff2, scale, tau, smooth_factor=smooth_factor)
     xw_t, xw_amplitude, _ = xwt(wt_coeff1, wt_coeff2)
 
     # evaluate cone of influence
     coi = make_coi(tau, Neff_threshold=Neff_threshold)
-    
+
     Results = collections.namedtuple('Results', ['xw_coherence', 'xw_amplitude', 'xw_phase', 'xw_t',
                                                  'freq', 'scale', 'time', 'AR1_q', 'coi'])
-    res = Results(xw_coherence=xw_coherence, xw_amplitude=xw_amplitude, 
+    res = Results(xw_coherence=xw_coherence, xw_amplitude=xw_amplitude,
                   xw_phase=xw_phase, xw_t=xw_t, freq=freq, time=tau,
                   AR1_q=None, coi=coi, scale = scale)
 
     return res
 
-
-
-
-
-
 def tc_wavelet(Y, dt, scale, mother, param, pad=False):
     '''
     WAVELET  1D Wavelet transform. Adapted from Torrence and Compo to fit existing Pyleoclim functionalities
-    
+
     Computes the wavelet transform of the vector Y (length N),
     with sampling rate DT.
 
@@ -2777,7 +2720,7 @@
         the time series of length N.
     dt : float
         the sampling time
-    
+
     mother : string, optional
         the mother wavelet function. The default is 'MORLET'. Options are: 'MORLET', 'PAUL', or 'DOG'
     param : flaot, optional
@@ -2786,7 +2729,7 @@
             - For 'PAUL' this is m (order), default is 4.
             - For 'DOG' this is m (m-th derivative), default is 2.
     pad : {True,False}, optional
-        Whether or not to pad the timeseries. with zeroes to get N up to the next higher power of 2. 
+        Whether or not to pad the timeseries. with zeroes to get N up to the next higher power of 2.
         This prevents wraparound from the end of the time series to the beginning, and also speeds up the FFT's used to do the wavelet transform.
         This will not eliminate all edge effects. The default is False.
 
@@ -2796,20 +2739,20 @@
         The wavelet coefficients
     coi : numpy.array
         The cone of influence. Periods greater than this are subject to edge effects.
-        
+
     See also
     --------
-    
+
     pyleoclim.utils.wavelet.tc_wave_bases: 1D wavelet functions Morlet, Paul or Dog
-    
+
     References
     ----------
-    
+
     Torrence, C. and G. P. Compo, 1998: A Practical Guide to Wavelet Analysis. Bull. Amer. Meteor. Soc., 79, 61-78.
     Python routines available at http://paos.colorado.edu/research/wavelets/
-    
-    '''
-    
+
+    '''
+
     n1 = len(Y)
 
     # construct time series to analyze, pad if necessary
@@ -2831,7 +2774,7 @@
 
     # compute FFT of the (padded) time series
     f = np.fft.fft(x)  # [Eqn(3)]
-    
+
     # define the wavelet array
     wave = np.zeros(shape=(len(scale), n), dtype=complex)
 
@@ -2855,7 +2798,7 @@
 
     Parameters
     ----------
-    mother : string 
+    mother : string
         equal to 'MORLET' or 'PAUL' or 'DOG'
     k : numpy.array
         the Fourier frequencies at which to calculate the wavelet
@@ -2875,16 +2818,16 @@
     dofmin : float
         degrees of freedom for each point in the wavelet power
              (either 2 for Morlet and Paul, or 1 for the DOG)
-    
+
     References
     ----------
-    
+
     Torrence, C. and G. P. Compo, 1998: A Practical Guide to Wavelet Analysis. Bull. Amer. Meteor. Soc., 79, 61-78.
     Python routines available at http://paos.colorado.edu/research/wavelets/
 
     '''
-    
-    
+
+
     n = len(k)
     kplus = np.array(k > 0., dtype=float)
 
@@ -2903,7 +2846,7 @@
         fourier_factor = (4 * np.pi) / (k0 + np.sqrt(2 + k0 ** 2))
         coi = fourier_factor / np.sqrt(2)  # Cone-of-influence [Sec.3g]
         dofmin = 2  # Degrees of freedom
-        
+
     elif mother == 'PAUL':  # --------------------------------  Paul
         if param == -1:
             param = 4.
@@ -2916,7 +2859,7 @@
         fourier_factor = 4 * np.pi / (2 * m + 1)
         coi = fourier_factor * np.sqrt(2)
         dofmin = 2
-        
+
     elif mother == 'DOG':  # --------------------------------  DOG
         if param == -1:
             param = 2.
@@ -2970,31 +2913,31 @@
     Returns
     -------
     signif_level : numpy.array
-        Array of values for significance level 
-    
+        Array of values for significance level
+
     References
     ----------
-    
+
     Torrence, C. and G. P. Compo, 1998: A Practical Guide to Wavelet Analysis. Bull. Amer. Meteor. Soc., 79, 61-78.
     Python routines available at http://paos.colorado.edu/research/wavelets/
-    
+
     See also
     --------
-    
+
     pyleoclim.utils.wavelet.chisquare_inv : inverse of chi-square CDF
-    
+
     pyleoclim.utils.wavelet.chisquare_solve : return the difference between calculated percentile and true P
 
 
     '''
-    
+
     if mother.upper() not in ['MORLET','DOG','PAUL']:
         raise ValueError('The mother wavelet should be either "MORLET","PAUL", or "DOG"')
-    
+
     if sigtest not in ['chi-square','time-average','scale-average']:
         raise ValueError("The type of significance test should be either 'chi-square','time-average','scale-average'")
-    
-    
+
+
     J1 = len(scale) - 1
     dj = np.log2(scale[1] / scale[0])
 
@@ -3008,14 +2951,14 @@
         k0 = param
         # Scale-->Fourier [Sec.3h]
         fourier_factor = (4 * np.pi) / (k0 + np.sqrt(2 + k0 ** 2))
-        
+
     elif mother.upper() == 'PAUL':
         empir = ([2, -1, -1, -1])
         if param == 4:
             empir[1:] = ([1.132, 1.17, 1.5])
         m = param
         fourier_factor = (4 * np.pi) / (2 * m + 1)
-        
+
     elif mother.upper() == 'DOG':  # -------------------------------------Paul
         empir = ([1., -1, -1, -1])
         if param ==2:
@@ -3045,23 +2988,23 @@
         fft_theor = variance * fft_theor  # include time-series variance
 
     signif = fft_theor
-    
+
     if dof is None:
         dof = dofmin
 
     signif_level = []
-    
+
     for siglvl in qs:
-            
+
         if sigtest == 'chi-square':  # no smoothing, DOF=dofmin [Sec.4]
             dof = dofmin
             chisquare = chisquare_inv(siglvl, dof) / dof
             signif = fft_theor * chisquare  # [Eqn(18)]
-            
+
         #expand
             #signif = signif[:, np.newaxis].dot(np.ones(len(ys))[np.newaxis, :])
-            
-        
+
+
         elif sigtest == 'time-average':  # time-averaged significance
             if len(np.atleast_1d(dof)) == 1:
                 dof = np.zeros(J1) + dof
@@ -3072,7 +3015,7 @@
             for a1 in range(0, J1 + 1):
                 chisquare = chisquare_inv(siglvl, dof[a1]) / dof[a1]
                 signif[a1] = fft_theor[a1] * chisquare
-        
+
         elif sigtest == 'scale-average':  # time-averaged significance
             if len(dof) != 2:
                 raise ValueError('DOF must be set to [S1,S2],'
@@ -3080,7 +3023,7 @@
             if Cdelta == -1:
                 raise ValueError('Cdelta & dj0 not defined'
                       ' for ' + mother + ' with param = ' + str(param))
-    
+
             s1 = dof[0]
             s2 = dof[1]
             avg = np.logical_and(scale >= 2, scale < 8)  # scales between S1 & S2
@@ -3095,15 +3038,15 @@
             fft_theor = Savg * np.sum(fft_theor[avg] / scale[avg])  # [Eqn(27)]
             chisquare = chisquare_inv(siglvl, dof) / dof
             signif = (dj * dt / Cdelta / Savg) * fft_theor * chisquare  # [Eqn(26)]
-        
+
         signif_level.append(np.sqrt(signif.T))
-        
+
     return signif_level
 
 def chisquare_inv(P, V):
     '''
     Returns the inverse of chi-square CDF with V degrees of freedom at fraction P
-    
+
 
     Parameters
     ----------
@@ -3116,15 +3059,15 @@
     -------
     X : float
         Inverse chi-square
-    
+
     References
     ----------
-    
+
     Torrence, C. and G. P. Compo, 1998: A Practical Guide to Wavelet Analysis. Bull. Amer. Meteor. Soc., 79, 61-78.
     Python routines available at http://paos.colorado.edu/research/wavelets/
 
     '''
-    
+
     if (1 - P) < 1E-4:
         raise ValueError('P must be < 0.9999')
 
@@ -3145,7 +3088,7 @@
 
     X = X * V  # put back in the goofy V factor
 
-    return X 
+    return X
 
 def chisquare_solve(XGUESS, P, V):
     '''
@@ -3164,15 +3107,15 @@
     -------
     PDIFF : float
         difference between calculated percentile and P
-        
+
     References
     ----------
-    
+
     Torrence, C. and G. P. Compo, 1998: A Practical Guide to Wavelet Analysis. Bull. Amer. Meteor. Soc., 79, 61-78.
     Python routines available at http://paos.colorado.edu/research/wavelets/
 
     '''
-    
+
     PGUESS = gammainc(V / 2, V * XGUESS / 2)  # incomplete Gamma function
 
     PDIFF = np.abs(PGUESS - P)            # error in calculated P
@@ -3181,557 +3124,4 @@
     if PGUESS >= 1 - TOL:  # if P is very close to 1 (i.e. a bad guess)
         PDIFF = XGUESS   # then just assign some big number like XGUESS
 
-    return PDIFF
-
-=======
-############ Methods for Torrence and Compo#############
-
-def cwt(ys,ts,freq=None,freq_method='log',freq_kwargs={}, scale = None, detrend=False,sg_kwargs={},
-        gaussianize=False, standardize=False, pad=False, mother='MORLET',param=None):
-    '''
-    Wrapper function to implement Torrence and Compo continuous wavelet transform
-
-    Parameters
-    ----------
-    ys : numpy.array
-        the time series.
-    ts : numpy.array
-        the time axis.
-    freq : numpy.array, optional
-        The frequency vector. The default is None, which will prompt the use of one the underlying functions
-    freq_method : string, optional
-        The method by which to obtain the frequency vector. The default is 'log'.
-        Options are 'log' (default), 'nfft', 'lomb_scargle', 'welch', and 'scale'
-    freq_kwargs : dict, optional
-        Optional parameters for the choice of the frequency vector. See make_freq_vector and additional methods for details. The default is {}.
-    scale : numpy.array
-        Optional scale vector in place of a frequency vector. Default is None. If scale is not None, frequency method and attached arguments will be ignored. 
-    detrend : bool, string, {'linear', 'constant', 'savitzy-golay', 'emd'}
-        Whether to detrend and with which option. The default is False.
-    sg_kwargs : dict, optional
-        Additional parameters for the savitzy-golay method. The default is {}.
-    gaussianize : bool, optional
-        Whether to gaussianize. The default is False.
-    standardize : bool, optional
-        Whether to standardize. The default is False.
-    pad : bool, optional
-        Whether or not to pad the timeseries. with zeroes to get N up to the next higher power of 2. 
-        This prevents wraparound from the end of the time series to the beginning, and also speeds up the FFT's used to do the wavelet transform.
-        This will not eliminate all edge effects. The default is False.
-    mother : string, optional
-        the mother wavelet function. The default is 'MORLET'. Options are: 'MORLET', 'PAUL', or 'DOG'
-    param : flaot, optional
-        the mother wavelet parameter. The default is None since it varies for each mother
-            - For 'MORLET' this is k0 (wavenumber), default is 6.
-            - For 'PAUL' this is m (order), default is 4.
-            - For 'DOG' this is m (m-th derivative), default is 2.
-
-    Returns
-    -------
-    res : dict
-        Dictionary containing:
-            - amplitude: the wavelet amplitude
-            - coi: cone of influence
-            - freq: frequency vector
-            - coeff: the wavelet coefficients
-            - scale: the scale vector
-            - time: the time vector
-            - mother: the mother wavelet
-            - param : the wavelet parameter
-            
-    See also
-    --------
-    
-    pyleoclim.utils.wavelet.make_freq_vector : make the frequency vector with various methods
-    
-    pyleoclim.utils.wavelet.tc_wavelet: the underlying wavelet function by Torrence and Compo
-    
-    pyleoclim.utils.tsutils.detrend : detrending functionalities in Pyleoclim
-    
-    References
-    ----------
-    
-    Torrence, C. and G. P. Compo, 1998: A Practical Guide to Wavelet Analysis. Bull. Amer. Meteor. Soc., 79, 61-78.
-    Python routines available at http://paos.colorado.edu/research/wavelets/
-
-    '''    
-    
-    ts = np.array(ts)
-    ys = np.array(ys)
-    
-    ys, ts = clean_ts(ys,ts)
-
-    if len(ts) != len(ys):
-        raise ValueError('Time and value axis should be the same length')
-    
-    if is_evenly_spaced(ts) == False:
-        raise ValueError('Time vector should be evenly spaced for this method. Interpolate or use WWZ.')
-    
-    if mother.upper() not in ['MORLET','DOG','PAUL']:
-        raise ValueError('The mother wavelet should be either "MORLET","PAUL", or "DOG"')
-        
-    #preprocessing
-    # remove NaNs
-    
-    dt = np.diff(ts).mean()
-
-    ys = preprocess(ys, ts, detrend=detrend, sg_kwargs=sg_kwargs,
-               gaussianize=gaussianize, standardize=standardize) #TC seems to require standardization
-    
-    # fourier factor determination
-    if mother.upper() == 'MORLET':
-        if param == None:
-            param = 6.
-        fourier_factor = 4 * np.pi / (param + np.sqrt(2 + param**2))
-    elif mother.upper() == 'PAUL':
-        if param == None:
-            param = 4.
-        fourier_factor = 4 * np.pi / (2 * param + 1)
-    elif mother.upper() == 'DOG':
-        if param == None:
-            param = 2.
-        fourier_factor = 2 * np.pi * np.sqrt(2. / (2 * param + 1))
-    else:
-        fourier_factor = np.nan
-    
-    #get the scale
-    if scale is None:
-        if freq is None:
-            if freq_method == 'scale':
-                freq_kwargs = {} if freq_kwargs is None else freq_kwargs.copy()
-                freq_kwargs.update({'mother':mother,'param':param})
-            freq = make_freq_vector(ts,method=freq_method,**freq_kwargs)
-        scale = 1. / (fourier_factor * freq)
-        
-    #calculate wavelet
-    wave, coi = tc_wavelet(ys, dt, scale, mother, param, pad)
-    amplitude=np.abs(wave)
-    
-    Results = collections.namedtuple('Results', ['amplitude', 'coi', 'freq', 'time', 'scale', 'coeff', 'mother','param'])
-    res = Results(amplitude=amplitude.T, coi=coi, freq=freq, time=ts, scale=scale, coeff=wave, mother=mother,param=param)
-
-    return res
-    
-
-def tc_wavelet(Y, dt, scale, mother, param, pad=False):
-    '''
-    WAVELET  1D Wavelet transform. Adapted from Torrence and Compo to fit existing Pyleoclim functionalities
-    
-    Computes the wavelet transform of the vector Y (length N),
-    with sampling rate DT.
-
-    By default, the Morlet wavelet (k0=6) is used.
-    The wavelet basis is normalized to have total energy=1 at all scales.
-
-    Parameters
-    ----------
-    Y : numpy.array
-        the time series of length N.
-    dt : float
-        the sampling time
-    
-    mother : string, optional
-        the mother wavelet function. The default is 'MORLET'. Options are: 'MORLET', 'PAUL', or 'DOG'
-    param : flaot, optional
-        the mother wavelet parameter. The default is None since it varies for each mother
-            - For 'MORLET' this is k0 (wavenumber), default is 6.
-            - For 'PAUL' this is m (order), default is 4.
-            - For 'DOG' this is m (m-th derivative), default is 2.
-    pad : {True,False}, optional
-        Whether or not to pad the timeseries. with zeroes to get N up to the next higher power of 2. 
-        This prevents wraparound from the end of the time series to the beginning, and also speeds up the FFT's used to do the wavelet transform.
-        This will not eliminate all edge effects. The default is False.
-
-    Returns
-    -------
-    wave : numpy.array
-        The wavelet coefficients
-    coi : numpy.array
-        The cone of influence. Periods greater than this are subject to edge effects.
-        
-    See also
-    --------
-    
-    pyleoclim.utils.wavelet.tc_wave_bases: 1D wavelet functions Morlet, Paul or Dog
-    
-    References
-    ----------
-    
-    Torrence, C. and G. P. Compo, 1998: A Practical Guide to Wavelet Analysis. Bull. Amer. Meteor. Soc., 79, 61-78.
-    Python routines available at http://paos.colorado.edu/research/wavelets/
-    
-    '''
-    
-    n1 = len(Y)
-
-    # construct time series to analyze, pad if necessary
-    x = Y - np.mean(Y)
-    if pad == True:
-        # power of 2 nearest to N
-        base2 = np.fix(np.log(n1) / np.log(2) + 0.4999)
-        nzeroes = (2 ** (base2 + 1) - n1).astype(np.int64)
-        x = np.concatenate((x, np.zeros(nzeroes)))
-
-    n = len(x)
-
-    # construct wavenumber array used in transform [Eqn(5)]
-    kplus = np.arange(1, int(n / 2) + 1)
-    kplus = (kplus * 2 * np.pi / (n * dt))
-    kminus = np.arange(1, int((n - 1) / 2) + 1)
-    kminus = np.sort((-kminus * 2 * np.pi / (n * dt)))
-    k = np.concatenate(([0.], kplus, kminus))
-
-    # compute FFT of the (padded) time series
-    f = np.fft.fft(x)  # [Eqn(3)]
-    
-    # define the wavelet array
-    wave = np.zeros(shape=(len(scale), n), dtype=complex)
-
-    # loop through all scales and compute transform
-    for a1 in range(0, len(scale)):
-        daughter, fourier_factor, coi, _ = \
-            tc_wave_bases(mother, k, scale[a1], param)
-        wave[a1, :] = np.fft.ifft(f * daughter)  # wavelet transform[Eqn(4)]
-
-    # COI [Sec.3g]
-    coi = coi * dt * np.concatenate((
-        np.insert(np.arange(int((n1 + 1) / 2) - 1), [0], [1E-5]),
-        np.insert(np.flipud(np.arange(0, int(n1 / 2) - 1)), [-1], [1E-5])))
-    wave = wave[:, :n1]  # get rid of padding before returning
-
-    return wave, coi
-
-def tc_wave_bases(mother, k, scale, param):
-    '''
-    WAVE_BASES  1D Wavelet functions Morlet, Paul, or DOG
-
-    Parameters
-    ----------
-    mother : string 
-        equal to 'MORLET' or 'PAUL' or 'DOG'
-    k : numpy.array
-        the Fourier frequencies at which to calculate the wavelet
-    scale : float
-        The wavelet scale
-    param : float
-        the nondimensional parameter for the wavelet function
-
-    Returns
-    -------
-    daughter : numpy.array
-        a vector, the wavelet function
-    fourier_factor : float
-        the ratio of Fourier period to scale
-    coi : float
-        the cone-of-influence size at the scale
-    dofmin : float
-        degrees of freedom for each point in the wavelet power
-             (either 2 for Morlet and Paul, or 1 for the DOG)
-    
-    References
-    ----------
-    
-    Torrence, C. and G. P. Compo, 1998: A Practical Guide to Wavelet Analysis. Bull. Amer. Meteor. Soc., 79, 61-78.
-    Python routines available at http://paos.colorado.edu/research/wavelets/
-
-    '''
-    
-    
-    n = len(k)
-    kplus = np.array(k > 0., dtype=float)
-
-    if mother == 'MORLET':  # -----------------------------------  Morlet
-
-        if param == -1:
-            param = 6.
-
-        k0 = np.copy(param)
-        # calc psi_0(s omega) from Table 1
-        expnt = -(scale * k - k0) ** 2 / 2. * kplus
-        norm = np.sqrt(scale * k[1]) * (np.pi ** (-0.25)) * np.sqrt(n)
-        daughter = norm * np.exp(expnt)
-        daughter = daughter * kplus  # Heaviside step function
-        # Scale-->Fourier [Sec.3h]
-        fourier_factor = (4 * np.pi) / (k0 + np.sqrt(2 + k0 ** 2))
-        coi = fourier_factor / np.sqrt(2)  # Cone-of-influence [Sec.3g]
-        dofmin = 2  # Degrees of freedom
-        
-    elif mother == 'PAUL':  # --------------------------------  Paul
-        if param == -1:
-            param = 4.
-        m = param
-        # calc psi_0(s omega) from Table 1
-        expnt = -scale * k * kplus
-        norm_bottom = np.sqrt(m * np.prod(np.arange(1, (2 * m))))
-        norm = np.sqrt(scale * k[1]) * (2 ** m / norm_bottom) * np.sqrt(n)
-        daughter = norm * ((scale * k) ** m) * np.exp(expnt) * kplus
-        fourier_factor = 4 * np.pi / (2 * m + 1)
-        coi = fourier_factor * np.sqrt(2)
-        dofmin = 2
-        
-    elif mother == 'DOG':  # --------------------------------  DOG
-        if param == -1:
-            param = 2.
-        m = param
-        # calc psi_0(s omega) from Table 1
-        expnt = -(scale * k) ** 2 / 2.0
-        norm = np.sqrt(scale * k[1] / gamma(m + 0.5)) * np.sqrt(n)
-        daughter = -norm * (1j ** m) * ((scale * k) ** m) * np.exp(expnt)
-        fourier_factor = 2 * np.pi * np.sqrt(2. / (2 * m + 1))
-        coi = fourier_factor / np.sqrt(2)
-        dofmin = 1
-    else:
-        print('Mother must be one of MORLET, PAUL, DOG')
-
-    return daughter, fourier_factor, coi, dofmin
-
-def tc_wave_signif(ys, ts, scale, mother, param, sigtest='chi-square', qs=[0.95],
-                dof=None, gws=None):
-    '''
-    Asymptotic singificance testing.
-
-    Parameters
-    ----------
-    ys : numpy.array
-        Values for the timeseries
-    ts : numpy.array
-        time vector.
-    scale : numpy.array
-        vector of scale
-    mother : str
-        Type of mother wavelet
-    param : int
-        mother wavelet parameter
-    sigtest : {'chi-square','time-average','scale-average'}, optional
-        Type of significance test to perform . The default is 'chi-square'.
-        - chi-square: a regular chi-square test Eq(18) from Torrence and Compo
-        - time-average: DOF should be set to NA, the number of local wavelet spectra that were averaged together.
-             For the Global Wavelet Spectrum, this would be NA=N, where N is the number of points in your time series. Eq23 in Torrence and Compo
-        -scale-average: In this case, DOF should be set to a two-element vector [S1,S2], which gives the scale range that was averaged together.
-             e.g. if one scale-averaged scales between 2 and 8, then DOF=[2,8].
-    qs : list, optional
-        Significance level. The default is [0.95].
-    dof : None, optional
-        Degrees of freedon for signif test. The default is None, which will automatically assign:
-            - chi-square: DOF = 2 (or 1 for MOTHER='DOG')
-            - time-average: DOF = NA, the number of times averaged together.
-            -scale-average: DOF = [S1,S2], the range of scales averaged.
-    gws : np.array, optional
-        Global wavelet spectrum. a vector of the same length as scale. If input then this is used as the theoretical background spectrum, rather than white or red noise. The default is None.
-
-    Returns
-    -------
-    signif_level : numpy.array
-        Array of values for significance level 
-    
-    References
-    ----------
-    
-    Torrence, C. and G. P. Compo, 1998: A Practical Guide to Wavelet Analysis. Bull. Amer. Meteor. Soc., 79, 61-78.
-    Python routines available at http://paos.colorado.edu/research/wavelets/
-    
-    See also
-    --------
-    
-    pyleoclim.utils.wavelet.chisquare_inv : inverse of chi-square CDF
-    
-    pyleoclim.utils.wavelet.chisquare_solve : return the difference between calculated percentile and true P
-
-
-    '''
-    
-    if mother.upper() not in ['MORLET','DOG','PAUL']:
-        raise ValueError('The mother wavelet should be either "MORLET","PAUL", or "DOG"')
-    
-    if sigtest not in ['chi-square','time-average','scale-average']:
-        raise ValueError("The type of significance test should be either 'chi-square','time-average','scale-average'")
-    
-    
-    J1 = len(scale) - 1
-    dj = np.log2(scale[1] / scale[0])
-
-    variance = np.std(ys,ddof=1) ** 2
-
-    # get the appropriate parameters [see Table(2)]
-    if mother.upper() == 'MORLET':  # ----------------------------------  Morlet
-        empir = ([2., -1, -1, -1])
-        if param == 6:
-            empir[1:] = ([0.776, 2.32, 0.60])
-        k0 = param
-        # Scale-->Fourier [Sec.3h]
-        fourier_factor = (4 * np.pi) / (k0 + np.sqrt(2 + k0 ** 2))
-        
-    elif mother.upper() == 'PAUL':
-        empir = ([2, -1, -1, -1])
-        if param == 4:
-            empir[1:] = ([1.132, 1.17, 1.5])
-        m = param
-        fourier_factor = (4 * np.pi) / (2 * m + 1)
-        
-    elif mother.upper() == 'DOG':  # -------------------------------------Paul
-        empir = ([1., -1, -1, -1])
-        if param ==2:
-            empir[1:] = ([3.541, 1.43, 1.4])
-        elif param == 6:  # --------------------------------------DOG
-            empir[1:] = ([1.966, 1.37, 0.97])
-        m = param
-        fourier_factor = 2 * np.pi * np.sqrt(2. / (2 * m + 1))
-
-
-    period = scale * fourier_factor
-    dofmin = empir[0]  # Degrees of freedom with no smoothing
-    Cdelta = empir[1]  # reconstruction factor
-    gamma_fac = empir[2]  # time-decorrelation factor
-    dj0 = empir[3]  # scale-decorrelation factor
-
-    dt = float(np.mean(np.diff(ts)))
-    freq =  dt / period  # normalized frequency
-
-    if gws is not None:   # use global-wavelet as background spectrum
-        fft_theor = gws
-    else:
-        # [Eqn(16)]
-        lag1 = ar1_fit(ys,ts)
-        fft_theor = (1 - lag1 ** 2) / \
-            (1 - 2 * lag1 * np.cos(freq * 2 * np.pi) + lag1 ** 2)
-        fft_theor = variance * fft_theor  # include time-series variance
-
-    signif = fft_theor
-    
-    if dof is None:
-        dof = dofmin
-
-    signif_level = []
-    
-    for siglvl in qs:
-            
-        if sigtest == 'chi-square':  # no smoothing, DOF=dofmin [Sec.4]
-            dof = dofmin
-            chisquare = chisquare_inv(siglvl, dof) / dof
-            signif = fft_theor * chisquare  # [Eqn(18)]
-            
-        #expand
-            #signif = signif[:, np.newaxis].dot(np.ones(len(ys))[np.newaxis, :])
-            
-        
-        elif sigtest == 'time-average':  # time-averaged significance
-            if len(np.atleast_1d(dof)) == 1:
-                dof = np.zeros(J1) + dof
-            dof[dof < 1] = 1
-            # [Eqn(23)]
-            dof = dofmin * np.sqrt(1 + (dof * dt / gamma_fac / scale) ** 2)
-            dof[dof < dofmin] = dofmin   # minimum DOF is dofmin
-            for a1 in range(0, J1 + 1):
-                chisquare = chisquare_inv(siglvl, dof[a1]) / dof[a1]
-                signif[a1] = fft_theor[a1] * chisquare
-        
-        elif sigtest == 'scale-average':  # time-averaged significance
-            if len(dof) != 2:
-                raise ValueError('DOF must be set to [S1,S2],'
-                    ' the range of scale-averages')
-            if Cdelta == -1:
-                raise ValueError('Cdelta & dj0 not defined'
-                      ' for ' + mother + ' with param = ' + str(param))
-    
-            s1 = dof[0]
-            s2 = dof[1]
-            avg = np.logical_and(scale >= 2, scale < 8)  # scales between S1 & S2
-            navg = np.sum(np.array(np.logical_and(scale >= 2, scale < 8),
-                dtype=int))
-            if navg == 0:
-                raise ValueError('No valid scales between ' + s1 + ' and ' + s2)
-            Savg = 1. / np.sum(1. / scale[avg])  # [Eqn(25)]
-            Smid = np.exp((np.log(s1) + np.log(s2)) / 2.)  # power-of-two midpoint
-            dof = (dofmin * navg * Savg / Smid) * \
-                np.sqrt(1 + (navg * dj / dj0) ** 2)  # [Eqn(28)]
-            fft_theor = Savg * np.sum(fft_theor[avg] / scale[avg])  # [Eqn(27)]
-            chisquare = chisquare_inv(siglvl, dof) / dof
-            signif = (dj * dt / Cdelta / Savg) * fft_theor * chisquare  # [Eqn(26)]
-        
-        signif_level.append(np.sqrt(signif.T))
-        
-    return signif_level
-
-def chisquare_inv(P, V):
-    '''
-    Returns the inverse of chi-square CDF with V degrees of freedom at fraction P
-    
-
-    Parameters
-    ----------
-    P : float
-        fraction
-    V : float
-        degress of freedom
-
-    Returns
-    -------
-    X : float
-        Inverse chi-square
-    
-    References
-    ----------
-    
-    Torrence, C. and G. P. Compo, 1998: A Practical Guide to Wavelet Analysis. Bull. Amer. Meteor. Soc., 79, 61-78.
-    Python routines available at http://paos.colorado.edu/research/wavelets/
-
-    '''
-    
-    if (1 - P) < 1E-4:
-        raise ValueError('P must be < 0.9999')
-
-    if P == 0.95 and V == 2:  # this is a no-brainer
-        X = 5.9915
-        return X
-
-    MINN = 0.01  # hopefully this is small enough
-    MAXX = 1  # actually starts at 10 (see while loop below)
-    X = 1
-    TOLERANCE = 1E-4  # this should be accurate enough
-
-    while (X + TOLERANCE) >= MAXX:  # should only need to loop thru once
-        MAXX = MAXX * 10.
-    # this calculates value for X, NORMALIZED by V
-        X = fminbound(chisquare_solve, MINN, MAXX, args=(P, V), xtol=TOLERANCE)
-        MINN = MAXX
-
-    X = X * V  # put back in the goofy V factor
-
-    return X 
-
-def chisquare_solve(XGUESS, P, V):
-    '''
-    Given XGUESS, a percentile P, and degrees-of-freedom V, return the difference between calculated percentile and P.
-
-    Parameters
-    ----------
-    XGUESS : float
-        sig level
-    P : float
-        percentile
-    V : float
-        degrees of freedom
-
-    Returns
-    -------
-    PDIFF : float
-        difference between calculated percentile and P
-        
-    References
-    ----------
-    
-    Torrence, C. and G. P. Compo, 1998: A Practical Guide to Wavelet Analysis. Bull. Amer. Meteor. Soc., 79, 61-78.
-    Python routines available at http://paos.colorado.edu/research/wavelets/
-
-    '''
-    
-    PGUESS = gammainc(V / 2, V * XGUESS / 2)  # incomplete Gamma function
-
-    PDIFF = np.abs(PGUESS - P)            # error in calculated P
-
-    TOL = 1E-4
-    if PGUESS >= 1 - TOL:  # if P is very close to 1 (i.e. a bad guess)
-        PDIFF = XGUESS   # then just assign some big number like XGUESS
-
-    return PDIFF
->>>>>>> d8b096fe
+    return PDIFF