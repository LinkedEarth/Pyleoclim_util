--- conflicted
+++ resolved
@@ -649,8 +649,7 @@
   return(nll)
 
 def uar1_fit(y, t):
-    '''
-    Maximum Likelihood Estimation of parameters tau and sigma_2
+    ''' Maximum Likelihood Estimation of parameters tau and sigma_2
 
     Parameters
     ----------
@@ -659,13 +658,8 @@
     t : An array of the time index values of the time series
         Time index values of the time series
 
-<<<<<<< HEAD
-    Returns
-    -------
-=======
-    Returns:
-    --------
->>>>>>> 58ce899c
+    Returns
+    -------
     theta_hat : An array containing the estimated parameters tau_hat and sigma_2_hat, first entry is tau_hat, second entry is sigma_2_hat
 
     '''
@@ -756,13 +750,8 @@
             (These two arrays must be of the same size)
    
         
-<<<<<<< HEAD
-    Returns
-    -------
-=======
-    Returns:
-    --------
->>>>>>> 58ce899c
+    Returns
+    -------
     t : 1D array of random time axis obtained by taking the cumulative sum of the sampled random time increments, length n
 
 
